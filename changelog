--- conflicted
+++ resolved
@@ -1,10 +1,6 @@
-v0.5.0
+v0.?.?
 - added ability to rsync gauge-data.txt to an rsync capable server, thanks to
   John Kline
-<<<<<<< HEAD
-- fixed bug that caused rtgd to abort if the first loop packet did not contain
-  inTemp
-=======
 - reworked buffering of loop data, now use dedicated scalar and vector buffer
   objects similar in operation to the WeeWX accumulators
 - implemented a field_map config item allowing certain JSON output field
@@ -14,7 +10,8 @@
 - field lastRainTipISO is now populated
 - rtgd now logs the rtgd version number on WeeWX startup
 - removed deprecated field Tbeaufort
->>>>>>> effd9621
+- fixed bug that caused rtgd to abort if the first loop packet did not contain
+  inTemp
 v0.4.2
 - fix error in some expressions that include > and < where operands could be
   None
