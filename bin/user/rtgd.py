"""
rtgd.py

A WeeWX service to generate a loop based gauge-data.txt.

Copyright (C) 2017-2021 Gary Roderick             gjroderick<at>gmail.com

This program is free software: you can redistribute it and/or modify it under
the terms of the GNU General Public License as published by the Free Software
Foundation, either version 3 of the License, or (at your option) any later
version.

This program is distributed in the hope that it will be useful, but WITHOUT ANY
WARRANTY; without even the implied warranty of MERCHANTABILITY or FITNESS FOR A
PARTICULAR PURPOSE.  See the GNU General Public License for more details.

You should have received a copy of the GNU General Public License along with
this program.  If not, see https://www.gnu.org/licenses/.

<<<<<<< HEAD
Version: 0.5.0                                        Date: 7 February 2021

  Revision History
    7 February 2021     v0.5.0
        - added ability to rsync gauge-data.txt to an rsync capable server,
          thanks to John Kline
        - fixed bug that caused rtgd to abort if the first loop packet did not
          contain inTemp
=======
Version: 0.5.0b1                                        Date: 8 September 2021

  Revision History
    ?? ?????? 2021      v0.5.0
        - added ability to rsync gauge-data.txt to an rsync capable server,
          thanks to John Kline
        - reworked buffering of loop data, now use dedicated scalar and vector
          buffer objects similar in operation to the WeeWX accumulators
        - implemented a field_map config item allowing certain JSON output field
          properties to be controlled by the user
        - field currentSolarMax is no longer directly calculated by rtgd but is
          now populated from WeeWX field maxSolarRad
        - field lastRainTipISO is now populated
        - removed deprecated field Tbeaufort
>>>>>>> effd9621
    23 November 2019    v0.4.2
        - fix error in some expressions including > and < where operands could
          be None
    19 November 2019    v0.4.1
        - fix max() error under python3
        - implemented kludgy work around for lack of response message when
          using HTTP POST under python 3
    16 November 2019    v0.4.0
        - updated to work under WeeWX v4.0 using either python 2 or 3
    4 April 2019        v0.3.7
        - revised WU API response parsing to eliminate occasional errors where
          no forecast text was found
    28 March 2019       v0.3.6
        - added support for new weather.com based WU API
        - removed support for old api.wunderground.com based WU API
        - updated to gauge-data.txt version 14 through addition of inTemp
          max/min and times fields (intempTH, intempTL, TintempTH and TintempTL)
        - minor reformatting of some RealtimeGaugeDataThread __init__ logging
        - reformatted up front comments
        - fixed incorrect rtgd.py version number
    1 January 2019      v0.3.5
        - added support for Darksky forecast API
        - added support for Zambretti forecast text (subject to WeeWX
          forecasting extension being installed)
        - refactored code for obtaining scroller text
        - each scroller text block now uses its own 2nd level (ie [[ ]]) config
          with the scroller block specified under [RealtimeGaugeData]
    26 April 2018       v0.3.4 (not released)
        - Added support for optional fields mrfall and yrfall that provide 
          month and year to date rainfall respectively. Optional fields are 
          calculated/added to output if config options mtd_rain and/or ytd_rain 
          are set True.
    26 April 2018       v0.3.3
        - implemented atomic write when writing gauge-data.txt to file
    20 January 2018     v0.3.2
        - modified rtgdthread queue management to fix 100% CPU usage issue
    3 December 2017     v0.3.1
        - added ignore_lost_contact config option to ignore the sensor contact
          check result
        - refactored lost contact flag check code, now uses a dedicated method
          to determine whether sensor contact has been lost
        - changed a log entry to indicate 'rtgd' as the block not 'engine'
    4 September 2017    v0.3.0
        - added ability to include Weather Underground forecast text
    8 July 2017         v0.2.14
        - changed default decimal places for foot, inHg, km_per_hour and
          mile_per_hour
        - reformatted change summary
        - minor refactoring of RtgdBuffer class
    6 May 2017          v0.2.13
        - unnecessary whitespace removed from JSON output(issue #2)
        - JSON output now sorted alphabetically by key (issue #2)
        - Revised debug logging. Now supports debug=0,1,2 and 3: (issue #7)
          0 - standard WeeWX output, no debug info
          1 - as per debug=0, advises whether Zambretti is available, logs
              minor non-fatal errors (eg posting)
          2 - as per debug=1, logs events that occur, eg packets queued,
              packets processed, output generated
          3   as per debug=2, logs packet/record contents
        - gauge-data.txt destination directory tree is created if it does not
          exist(issue #8)
    27 March 2017       v0.2.12(never released)
        - fixed empty sequence ValueError associated with BearingRangeFrom10
          and BearingRangeTo10
        - fixed division by zero error in windrun calculations for first
          archive period of the day
    22 March 2017       v0.2.11
        - can now include local date/time in scroller text by including
          strftime() format directives in the scroller text
        - gauge-data.txt content can now be sent to a remote URL via HTTP POST.
          Thanks to Alec Bennett for his idea.
    17 March 2017       v0.2.10
        - now supports reading scroller text from a text file specified by the
          scroller_text config option in [RealtimeGaugeData]
    7 March 2017        v0.2.9
        - reworked ten minute gust calculation to fix problem where red gust
          'wedge' would occasionally temporarily disappear from wind speed
          gauge
    28 February 2017    v0.2.8
        - reworked day max/min calculations to better handle missing historical
          data. If historical max/min data is missing day max/min will default
          to the current value for the obs concerned.
    26 February 2017    v0.2.7
        - loop packets are now cached to support stations that emit partial
          packets
        - windSpeed obtained from archive is now only handled as a ValueTuple
          to avoid units issues
    22 February 2017    v0.2.6
        - updated docstring config options to reflect current library of
          available options
        - 'latest' and 'avgbearing' wind directions now return the last
          non-None wind direction respectively when their feeder direction is
          None
        - implemented optional scroller_text config option allowing fixed
          scroller text to be specified in lieu of Zambretti forecast text
        - renamed rtgd thread and queue variables
        - no longer reads unit group config options that have only one possible
          unit
        - use of mmHg, knot or cm units reverts to hPa, mile_per_hour and mm
          respectively due to WeeWX or SteelSeries Gauges not understanding the
          unit (or derived unit)
        - made gauge-data.txt unit code determination more robust
        - reworked code that formats gauge-data.txt field data to better handle
          None values
    21 February 2017    v0.2.5
        - fixed error where altitude units could not be changed from meter
        - rainrate and windrun unit groups are now derived from rain and speed
          units groups respectively
        - solar calc config options no longer searched for in [StdWXCalculate]
    20 February 2017    v0.2.4
        - fixed error where rain units could not be changed from mm
        - pressures now formats to correct number of decimal places
        - reworked temp and pressure trend formatting
    20 February 2017    v0.2.3
        - Fixed logic error in windrose calculations. Minor tweaking of
          windrose processing.
    19 February 2017    v0.2.2
        - Added config option apptemp_binding specifying a binding containing
          appTemp data. apptempTL and apptempTH default to apptemp if binding
          not specified or it does not contain appTemp data.
    15 February 2017    v0.2.1
        - fixed error that resulted in incorrect pressL and pressH values
    24 January 2017     v0.2.0
        - now runs in a thread to eliminate blocking impact on WeeWX
        - now calculates WindRoseData
        - now calculates pressL and pressH
        - frequency of generation is now specified by a single config option
          min_interval
        - gauge-data.txt output path is now specified by rtgd_path config
          option
        - added config options for windrose period and number of compass points
          to be generated
    19 January 2017     v0.1.2
        - fix error that occurred when stations do not emit radiation
    18 January 2017     v0.1.1
        - better handles loop observations that are None
    3 January 2017      v0.1.0
        - initial release


A WeeWX service to generate a loop based gauge-data.txt.

Used to update the SteelSeries Weather Gauges in near real time.

Inspired by crt.py v0.5 by Matthew Wall, a WeeWX service to emit loop data to
file in Cumulus realtime format. Refer http://wiki.sandaysoft.com/a/Realtime.txt

Use of HTTP POST to send gauge-data.txt content to a remote URL inspired by
work by Alec Bennett. Refer https://github.com/wrybread/weewx-realtime_gauge-data.

Abbreviated instructions for use:

1.  Install the SteelSeries Weather Gauges for WeeWX and confirm correct
operation of the gauges with WeeWX. Refer to
https://github.com/mcrossley/SteelSeries-Weather-Gauges/tree/master/weather_server/WeeWX

2.  Put this file in $BIN_ROOT/user.

3.  Add the following stanza to weewx.conf:

[RealtimeGaugeData]
    # Date format to be used in gauge-data.txt. Default is %Y.%m.%d %H:%M
    date_format = %Y.%m.%d %H:%M

    # Path to gauge-data.txt. Relative paths are relative to HTML_ROOT. If
    # empty default is HTML_ROOT. If setting omitted altogether default is
    # /var/tmp
    rtgd_path = /home/weewx/public_html

    # File name (only) of file produced by rtgd. Optional, default is
    # gauge-data.txt.
    rtgd_file_name = gauge-data.txt

    # Remote URL to which the gauge-data.txt data will be posted via HTTP POST.
    # Optional, omit to disable HTTP POST.
    # If remote_server_url is specified, do not specify an rsync server.
    remote_server_url = http://remote/address

    # timeout in seconds for remote URL posts. Optional, default is 2
    timeout = 1

    # Text returned from remote URL indicating success. Optional, default is no
    # response text.
    response_text = success

    # Remote host to which the gauge-data.txt data will be synced via rsync.
    # Optional, omit to disable rsync to remote host.
    # If rsync_server is specified, do not specify a remote_server_url.
    #
    # Note: The rsync feature will only work in WeeWX v.4 and above.  In earlier
    # versions, rsyncing of single files is not supported by WeeWX' rsync
    # help function.
    #
    # To use rsync, passwordless ssh using public/private key must be
    # configured for authentication from the user account that weewx runs under on
    # this computer to the user account on the remote machine with write access to
    # the destination directory (rsync_remote_rtgd_dir).
    #
    # If you run logwatch on your system, the following lines will show in the
    # weewx section when they are non-zero.  The first line includes any
    # reporting files rsynced (if that is configured).  The others report timeouts
    # and write errors.  Small numbers are expected here as timeouts are purposely
    # defaulted to 1 second.  If taking to long to send, it's better to skip it
    # and send the next (as in fresher) gauge-data.txt file.
    #
    #    rsync: files uploaded                          27206
    #    rsync: gauge-data: IO timeout-data                 7
    #    rsync: gauge-data: connection timeouts            11
    #    rsync: gauge-data: write errors                    1
    #
    #
    # Fill out the following fields:
    #   rsync_server             : The server to which gauge-data.txt will be copied.
    #   rsync_user               : The userid on rsync_server with write
    #                              permission to rsync_remote_rtgd_dir.
    #   rsync_remote_rtgd_dir    : The directory on rsync_server where
    #                              gauge-data.txt will be copied.
    #   rsync_compress           : True to compress the file before sending.
    #                              Default is False.
    #   rsync_log_success        : True to write success with timing messages to
    #                              the log (for debugging).  Default is False.
    #   rsync_ssh_options        : ssh options Default is '-o ConnectTimeout=1'
    #                              (When connecting, time out in 1 second.)
    #   rsync_timeout            : I/O timeout. Default is 1.  (When sending,
    #                              timeout in 1 second.)
    #   rsync_skip_if_older_than : Don't bother to rsync if greater than this
    #                              number of seconds.  Default is 4.  (Skip this
    #                              and move on to the next if this data is older
    #                              than 4 seconds.
    # Use either the post method or the rsync method, not both.
    #rsync_server = emerald.johnkline.com
    #rsync_user = root
    #rsync_remote_rtgd_dir = /home/weewx/gauge-data
    #rsync_compress = False
    #rsync_log_success = False
    #rsync_ssh_options = "-o ConnectTimeout=1"
    #rsync_timeout = 1
    #rsync_skip_if_older_than = 4

    # Minimum interval (seconds) between file generation. Ideally
    # gauge-data.txt would be generated on receipt of every loop packet (there
    # is no point in generating more frequently than this); however, in some
    # cases the user may wish to generate gauge-data.txt less frequently. The
    # min_interval option sets the minimum time between successive
    # gauge-data.txt generations. Generation will be skipped on arrival of a
    # loop packet if min_interval seconds have NOT elapsed since the last
    # generation. If min_interval is 0 or omitted generation will occur on
    # every loop packet (as will be the case if min_interval < station loop
    # period). Optional, default is 0.
    min_interval =

    # Number of compass points to include in WindRoseData, normally
    # 8 or 16. Optional, default 16.
    windrose_points = 16

    # Period over which to calculate WindRoseData in seconds. Optional, default
    # is 86400 (24 hours).
    windrose_period = 86400

    # Binding to use for appTemp data. Optional, default 'wx_binding'.
    apptemp_binding = wx_binding

    # The SteelSeries Weather Gauges displays the content of the gauge-data.txt
    # 'forecast' field in the scrolling text display. The RTGD service can
    # populate the 'forecast' field from a number of sources. The available 
    # sources are:
    #
    # 1. a user specified text
    # 2. the first line of a text file
    # 3. Weather Underground forecast from the Weather Underground API
    # 4. Darksky forecast from the Darksky API
    # 5. Zambretti forecast from the WeeWX forecast extension
    #
    # The block to be used is specified using the scroller_source config 
    # option. The scroller_source should be set to one of the following strings 
    # to use the indicated block:
    # 1. text - to use user specified text
    # 2. file - to user the first line of a text file
    # 3. Weather Underground - to use a Weather Underground forecast
    # 4. Darksky - to use a Darksky forecast
    # 5. Zambretti - to use a Zambretti forecast
    # 
    # The scroller_source config option is case insensitive. A corresponding
    # second level config section (ie [[ ]]) is required for the block to be 
    # used. Refer to step 4 below for details. If the scroller_source config 
    # option is omitted or left blank the 'forecast' filed will be blank and no 
    # scroller text will be displayed.
    scroller_source = text|file|WU|DS|Zambretti

    # Update windrun value each loop period or just on each archive period.
    # Optional, default is False.
    windrun_loop = false

    # Stations that provide partial packets are supported through a cache that
    # caches packet data. max_cache_age is the maximum age  in seconds for
    # which cached data is retained. Optional, default is 600 seconds.
    max_cache_age = 600

    # It is possible to ignore the sensor contact check result for the station
    # and always set the gauge-data.txt SensorContactLost field to 0 (sensor
    # contact not lost). This option should be used with care as it may mask a
    # legitimate sensor lost contact state. Optional, default is False.
    ignore_lost_contact = False

    [[StringFormats]]
        # String formats. Optional.
        degree_C = %.1f
        degree_F = %.1f
        degree_compass = %.0f
        hPa = %.1f
        inHg = %.2f
        inch = %.2f
        inch_per_hour = %.2f
        km_per_hour = %.1f
        km = %.1f
        mbar = %.1f
        meter = %.0f
        meter_per_second = %.1f
        mile_per_hour = %.1f
        mile = %.1f
        mm = %.1f
        mm_per_hour = %.1f
        percent = %.0f
        uv_index = %.1f
        watt_per_meter_squared = %.0f

    [[Groups]]
        # Groups. Optional. Note not all available WeeWX units are supported
        # for each group.
        group_altitude = foot        # Options are 'meter' or 'foot'
        group_pressure = hPa         # Options are 'inHg', 'mbar', or 'hPa'
        group_rain = mm              # Options are 'inch' or 'mm'
        group_speed = km_per_hour    # Options are 'mile_per_hour',
                                       'km_per_hour' or 'meter_per_second'
        group_temperature = degree_C # Options are 'degree_F' or 'degree_C'

4.  If the scroller_source config option has been set add a second level config
stanza for the specified block. Config stanzas for each of the supported 
sources are:

    -   user specified text:

        # Specify settings to be used for user specified text block
        [[Text]]
            # user specified text to populate the 'forecast' field
            text = enter text here

    -   first line of text file:

        # Specify settings to be used for first line of text file block
        [[File]]
            # Path and file name of file to use as block for the 'forecast' 
            # field. Must be a text file, first line only of file is read.
            file = path/to/file/file_name

            # Interval (in seconds) between between file reads. Default is 1800.
            interval = 1800

    -   Weather Underground forecast
    
        # Specify settings to be used for Weather Underground forecast block
        [[WU]]
            # WU API key to be used when calling the WU API
            api_key = xxxxxxxxxxxxxxxx

            # Interval (in seconds) between forecast downloads. Default
            # is 1800.
            interval = 1800

            # Minimum period (in seconds) between  API calls. This prevents
            # conditions where a misbehaving program could call the WU API
            # repeatedly thus violating the API usage conditions.
            # Default is 60.
            api_lockout_period = 60

            # Maximum number attempts to obtain an API response. Default is 3.
            max_tries = 3

            # Forecast type to be used. Must be one of the following:
            #   3day - 3 day forecast
            #   5day - 5 day forecast
            #   7day - 7 day forecast
            #   10day - 10 day forecast
            #   15day - 15 day forecast
            # A user's content licensing agreement with The Weather Company
            # will determine which forecasts are available for a given API
            # key. The 5 day forecast is commonly available as a free service
            # for PWS owners. Default is 5day.
            forecast_type = 3day|5day|7day|10day|15day

            # The location to be used for the forecast. Must be one of:
            #   geocode - uses latitude/longitude to source the forecast
            #   iataCode - uses and IATA code to source the forecast
            #   icaoCode - uses an ICAO code to source the forecast
            #   placeid - uses a Place ID to source the forecast
            #   postalKey - uses a post code to source the forecast. Only
            #               supported in US, UK, France, Germany and Italy.
            # The format used for each of the location settings is:
            #   geocode
            #   iataCode, <code>
            #   icaoCode, <code>
            #   placeid, <place ID>
            #   postalKey, <country code>, <postal code>
            # Where:
            #   <code> is the code concerned
            #   <place ID> is the place ID
            #   <country code> is the two letter country code (refer https://docs.google.com/document/d/13HTLgJDpsb39deFzk_YCQ5GoGoZCO_cRYzIxbwvgJLI/edit#heading=h.d5imu8qa7ywg)
            #   <postal code> is the postal code
            # The default is geocode, If gecode is used then the station
            # latitude and longitude are used.
            location = enter location

            # Units to be used in the forecast text. Must be one of the following:
            #   e - English units
            #   m - Metric units
            #   s - SI units
            #   h - Hybrid(UK) units
            # Refer to https://docs.google.com/document/d/13HTLgJDpsb39deFzk_YCQ5GoGoZCO_cRYzIxbwvgJLI/edit#heading=h.ek9jds3g3p9i
            # Default is m.
            units = e|m|s|h

            # Language to be used in the forecast text. Refer to
            # https://docs.google.com/document/d/13HTLgJDpsb39deFzk_YCQ5GoGoZCO_cRYzIxbwvgJLI/edit#heading=h.9ph8uehobq12
            # for available languages and the corresponding language code.
            # Default is en-GB
            language = language code

    -   Darksky forecast

        # Specify settings to be used for Darksky forecast block
        [[DS]]
            # Key used to access Darksky API. String. Mandatory.
            api_key = xxxxxxxxxxxxxxxx

            # Latitude to use for forecast. Decimal degrees, negative for 
            # southern hemisphere. Optional. Default is station latitude.
            latitude = yy.yyyyy

            # Longitude to use for forecast. Decimal degrees, negative for 
            # western hemisphere. Optional. Default is station longitude.
            longitude = zz.zzzz

            # Darksky forecast text to use. String either minutely, hourly or 
            # daily. Optional. Default is hourly. Refer Darksky API 
            # documentation at 
            # https://darksky.net/dev/docs#forecast-request
            block = minutely|hourly|daily

            # Language to use. String. Optional. Default is en (English).
            # Available language codes are listed in the Darksky API
            # documentation at https://darksky.net/dev/docs#forecast-request
            language = en

            # Units to use in forecast text. String either auto, us, si, ca or
            # uk2. Optional. Default is ca. Available units codes are
            # explained in the Darksky API documentation at
            # https://darksky.net/dev/docs#forecast-request
            units = auto|us|si|ca|uk2

            # Interval (in seconds) between forecast downloads. Optional. 
            # Default is 1800.
            interval = 1800

            # Maximum number attempts to obtain an API response. Optional. 
            # Default is 3.
            max_tries = 3

    -   Zambretti forecast

        # Specify settings to be used for Zambretti forecast block
        [[Zambretti]]
            # Interval (in seconds) between forecast updates. Optional. 
            # Default is 1800.
            # Note. In order to use the Zambretti forecast block the WeeWX
            # forecast extension must be installed and the Zambretti forecast
            # enabled. RTGD reads the current Zambretti forecast every interval 
            # seconds. The forecast extension controls how often the Zambretti 
            # forecast is updated.
            interval = 1800
        
            # Maximum number attempts to obtain the forecast. Optional. Default
            # is 3.
            max_tries = 3

            # Time to wait (in seconds) between attempts to read the forecast. 
            # Optional. Default is 3.
            retry_wait = 3

5.  Add the RealtimeGaugeData service to the list of report services under
[Engines] [[WxEngine]] in weewx.conf:

[Engines]
    [[WxEngine]]
        report_services = ..., user.rtgd.RealtimeGaugeData

6.  If you intend to save the realtime generated gauge-data.txt in the same
location as the ss skin generated gauge-data.txt then you must disable the
skin generated gauge-data.txt by commenting out the [[[data]]] entry and all
subordinate settings under [CheetahGenerator] [[ToDate]] in
$SKIN_ROOT/ss/skin.conf:

[CheetahGenerator]
    encoding = html_entities
    [[ToDate]]
        [[[index]]]
            template = index.html.tmpl
        # [[[data]]]
        #     template = gauge-data.txt.tmpl

7.  Edit $SKIN_ROOT/ss/scripts/gauges.js and change the realTimeURL_weewx
setting (circa line 68) to refer to the location of the realtime generated
gauge-data.txt. Change the realtimeInterval setting (circa line 37) to reflect
the update period of the realtime gauge-data.txt in seconds. This setting
controls the count down timer and update frequency of the SteelSeries Weather
Gauges.

8.  Delete the file $HTML_ROOT/ss/scripts/gauges.js.

9.  Stop/start WeeWX

10.  Confirm that gauge-data.txt is being generated regularly as per the period
and nth_loop settings under [RealtimeGaugeData] in weewx.conf.

11.  Confirm the SteelSeries Weather Gauges are being updated each time
gauge-data.txt is generated.

To do:
    - hourlyrainTH and ThourlyrainTH. Need to populate these fields, presently
      set to 0.0 and 00:00 respectively.
    - Lost contact with station sensors is implemented for Vantage and
      Simulator stations only. Need to extend current code to cater for the
      WeeWX supported stations. Current code assume that contact is there
      unless told otherwise.
    - consolidate wind lists into a single list.
<<<<<<< HEAD
    - add windTM to loop packet (a la appTemp in wd.py). windTM is
      calculated as the greater of either (1) max windAv value for the day to
      date (from stats db)or (2) calcFiveMinuteAverageWind which calculates
      average wind speed over the 5 minutes preceding the latest loop packet.
      Should calcFiveMinuteAverageWind produce a max average wind speed then
      this may not be reflected in the stats database as the average wind max
      recorded in stats db is based on archive records only. This is because
      windAv is in an archive record but not in a loop packet. This can be
      remedied by adding the calculated average to the loop packet. WeeWX
      normal archive processing will then take care of updating stats db.
=======
>>>>>>> effd9621

Handy things/conditions noted from analysis of SteelSeries Weather Gauges:
    - wind direction is from 1 to 360, 0 is treated as calm ie no wind
    - trend periods are assumed to be one hour except for barometer which is
      taken as three hours
    - wspeed is 10 minute average wind speed (refer to wind speed gauge hover
      and gauges.js
"""

# python imports
import datetime
import errno
import json
import logging
import math
import os
import os.path
import socket
import sys
import threading
import time

from operator import itemgetter

# Python 2/3 compatibility shims
from six.moves import http_client
from six.moves import queue
from six.moves import urllib

# WeeWX imports
import weewx
import weeutil.logger
import weeutil.rsyncupload
import weeutil.weeutil
import weewx.units
import weewx.wxformulas

from weewx.engine import StdService
from weewx.units import ValueTuple, convert, getStandardUnitType, ListOfDicts, as_value_tuple, _getUnitGroup
from weeutil.weeutil import to_bool, to_int

# get a logger object
log = logging.getLogger(__name__)

# version number of this script
<<<<<<< HEAD
RTGD_VERSION = '0.5.0'
=======
RTGD_VERSION = '0.5.0b1'
>>>>>>> effd9621
# version number (format) of the generated gauge-data.txt
GAUGE_DATA_VERSION = '14'

# ordinal compass points supported
COMPASS_POINTS = ['N', 'NNE', 'NE', 'ENE', 'E', 'ESE', 'SE', 'SSE',
                  'S', 'SSW', 'SW', 'WSW', 'W', 'WNW', 'NW', 'NNW', 'N']

<<<<<<< HEAD
=======
# default units to use
DEFAULT_UNITS = weewx.units.MetricUnits

>>>>>>> effd9621
# map WeeWX unit names to unit names supported by the SteelSeries Weather
# Gauges
UNITS_WIND = {'mile_per_hour':      'mph',
              'meter_per_second':   'm/s',
              'km_per_hour':        'km/h'}
UNITS_TEMP = {'degree_C': 'C',
              'degree_F': 'F'}
UNITS_PRES = {'inHg': 'in',
              'mbar': 'mb',
              'hPa':  'hPa'}
UNITS_RAIN = {'inch': 'in',
              'mm':   'mm'}
UNITS_CLOUD = {'foot':  'ft',
               'meter': 'm'}
GROUP_DIST = {'mile_per_hour':      'mile',
              'meter_per_second':   'km',
              'km_per_hour':        'km'}

# list of obs that we will attempt to buffer
MANIFEST = ['outTemp', 'barometer', 'outHumidity', 'rain', 'rainRate',
            'humidex', 'windchill', 'heatindex', 'windSpeed', 'inTemp',
            'appTemp', 'dewpoint', 'windDir', 'UV', 'radiation', 'wind',
            'windGust', 'windGustDir', 'windrun']

# obs for which we need a history
HIST_MANIFEST = ['windSpeed', 'windDir', 'windGust', 'wind']

# length of history to be maintained in seconds
MAX_AGE = 600

# Define station lost contact checks for supported stations. Note that at
# present only Vantage and FOUSB stations lost contact reporting is supported.
STATION_LOST_CONTACT = {'Vantage': {'field': 'rxCheckPercent', 'value': 0},
                        'FineOffsetUSB': {'field': 'status', 'value': 0x40},
                        'Ultimeter': {'field': 'rxCheckPercent', 'value': 0},
                        'WMR100': {'field': 'rxCheckPercent', 'value': 0},
                        'WMR200': {'field': 'rxCheckPercent', 'value': 0},
                        'WMR9x8': {'field': 'rxCheckPercent', 'value': 0},
                        'WS23xx': {'field': 'rxCheckPercent', 'value': 0},
                        'WS28xx': {'field': 'rxCheckPercent', 'value': 0},
                        'TE923': {'field': 'rxCheckPercent', 'value': 0},
                        'WS1': {'field': 'rxCheckPercent', 'value': 0},
                        'CC3000': {'field': 'rxCheckPercent', 'value': 0}
                        }
# stations supporting lost contact reporting through their archive record
ARCHIVE_STATIONS = ['Vantage']
# stations supporting lost contact reporting through their loop packet
LOOP_STATIONS = ['FineOffsetUSB']

# default field map
DEFAULT_FIELD_MAP = {'temp': {
                         'source': 'outTemp',
                         'format': '%.1f'
                     },
                     'tempTL': {
                         'source': 'outTemp',
                         'aggregate': 'min',
                         'aggregate_period': 'day',
                         'format': '%.1f'
                     },
                     'tempTH': {
                         'source': 'outTemp',
                         'aggregate': 'min',
                         'aggregate_period': 'day',
                         'format': '%.1f'
                     },
                     'TtempTL': {
                         'source': 'outTemp',
                         'aggregate': 'mintime',
                         'aggregate_period': 'day',
                         'format': '%H:%M'
                     },
                     'TtempTH': {
                         'source': 'outTemp',
                         'aggregate': 'maxtime',
                         'aggregate_period': 'day',
                         'format': '%H:%M'
                     },
                     'temptrend': {
                         'source': 'outTemp',
                         'aggregate': 'trend',
                         'aggregate_period': '3600',
                         'grace_period': '300',
                         'format': '%.1f'
                     },
                     'inTemp': {
                         'source': 'inTemp',
                         'format': '%.1f'
                     },
                     'inTempTL': {
                         'source': 'inTemp',
                         'aggregate': 'min',
                         'aggregate_period': 'day',
                         'format': '%.1f'
                     },
                     'inTempTH': {
                         'source': 'inTemp',
                         'aggregate': 'max',
                         'aggregate_period': 'day',
                         'format': '%.1f'
                     },
                     'TinTempTL': {
                         'source': 'inTemp',
                         'aggregate': 'mintime',
                         'aggregate_period': 'day',
                         'format': '%H:%M'
                     },
                     'TinTempTH': {
                         'source': 'inTemp',
                         'aggregate': 'maxtime',
                         'aggregate_period': 'day',
                         'format': '%H:%M'
                     },
                     'hum': {
                         'source': 'outHumidity',
                         'format': '%.1f'
                     },
                     'humTL': {
                         'source': 'outHumidity',
                         'aggregate': 'min',
                         'aggregate_period': 'day',
                         'format': '%.1f'
                     },
                     'humTH': {
                         'source': 'outHumidity',
                         'aggregate': 'max',
                         'aggregate_period': 'day',
                         'format': '%.1f'
                     },
                     'ThumTL': {
                         'source': 'outHumidity',
                         'aggregate': 'mintime',
                         'aggregate_period': 'day',
                         'format': '%H:%M'
                     },
                     'ThumTH': {
                         'source': 'outHumidity',
                         'aggregate': 'maxtime',
                         'aggregate_period': 'day',
                         'format': '%H:%M'
                     },
                     'dew': {
                         'source': 'dewpoint',
                         'format': '%.1f'
                     },
                     'dewpointTL': {
                         'source': 'dewpoint',
                         'aggregate': 'min',
                         'aggregate_period': 'day',
                         'format': '%.1f'
                     },
                     'dewpointTH': {
                         'source': 'dewpoint',
                         'aggregate': 'max',
                         'aggregate_period': 'day',
                         'format': '%.1f'
                     },
                     'TdewpointTL': {
                         'source': 'dewpoint',
                         'aggregate': 'mintime',
                         'aggregate_period': 'day',
                         'format': '%H:%M'
                     },
                     'TdewpointTH': {
                         'source': 'dewpoint',
                         'aggregate': 'maxtime',
                         'aggregate_period': 'day',
                         'format': '%H:%M'
                     },
                     'wchill': {
                         'source': 'windchill',
                         'format': '%.1f'
                     },
                     'wchillTL': {
                         'source': 'windchill',
                         'aggregate': 'min',
                         'aggregate_period': 'day',
                         'format': '%.1f'
                     },
                     'TwchillTL': {
                         'source': 'windchill',
                         'aggregate': 'mintime',
                         'aggregate_period': 'day',
                         'format': '%H:%M'
                     },
                     'heatindex': {
                         'source': 'heatindex',
                         'format': '%.1f'
                     },
                     'heatindexTH': {
                         'source': 'heatindex',
                         'aggregate': 'max',
                         'aggregate_period': 'day',
                         'format': '%.1f'
                     },
                     'TheatindexTH': {
                         'source': 'heatindex',
                         'aggregate': 'maxtime',
                         'aggregate_period': 'day',
                         'format': '%H:%M'
                     },
                     'apptemp': {
                         'source': 'appTemp',
                         'format': '%.1f'
                     },
                     'apptempTL': {
                         'source': 'appTemp',
                         'aggregate': 'min',
                         'aggregate_period': 'day',
                         'format': '%.1f'
                     },
                     'apptempTH': {
                         'source': 'appTemp',
                         'aggregate': 'max',
                         'aggregate_period': 'day',
                         'format': '%.1f'
                     },
                     'TapptempTL': {
                         'source': 'appTemp',
                         'aggregate': 'mintime',
                         'aggregate_period': 'day',
                         'format': '%H:%M'
                     },
                     'TapptempTH': {
                         'source': 'appTemp',
                         'aggregate': 'maxtime',
                         'aggregate_period': 'day',
                         'format': '%H:%M'
                     },
                     'press': {
                         'source': 'barometer',
                         'format': '%.1f'
                     },
                     'pressTL': {
                         'source': 'barometer',
                         'aggregate': 'min',
                         'aggregate_period': 'day',
                         'format': '%.1f'
                     },
                     'pressTH': {
                         'source': 'barometer',
                         'aggregate': 'max',
                         'aggregate_period': 'day',
                         'format': '%.1f'
                     },
                     'TpressTL': {
                         'source': 'barometer',
                         'aggregate': 'mintime',
                         'aggregate_period': 'day',
                         'format': '%H:%M'
                     },
                     'TpressTH': {
                         'source': 'barometer',
                         'aggregate': 'maxtime',
                         'aggregate_period': 'day',
                         'format': '%H:%M'
                     },
                     'presstrendval': {
                         'source': 'barometer',
                         'aggregate': 'trend',
                         'aggregate_period': '3600',
                         'grace_period': '300',
                         'format': '%.1f'
                     },
                     'rfall': {
                         'source': 'rain',
                         'aggregate': 'sum',
                         'aggregate_period': 'day',
                         'format': '%.1f'
                     },
                     'rrate': {
                         'source': 'rainRate',
                         'format': '%.1f'
                     },
                     'rrateTM': {
                         'source': 'rainRate',
                         'aggregate': 'max',
                         'aggregate_period': 'day',
                         'format': '%.1f'
                     },
                     # 'hourlyrainTH': {},
                     # 'ThourlyrainTH': {},
                     'wlatest': {
                         'source': 'windSpeed',
                         'format': '%.1f'
                     },
                     'windTM': {
                         'source': 'windSpeed',
                         'aggregate': 'max',
                         'aggregate_period': 'day',
                         'format': '%.1f'
                     },
                     'wgust': {
                         'source': 'windGust',
                         'format': '%.1f'
                     },
                     'wgustTM': {
                         'source': 'windGust',
                         'aggregate': 'max',
                         'aggregate_period': 'day',
                         'format': '%.1f'
                     },
                     'TwgustTM': {
                         'source': 'windGust',
                         'aggregate': 'maxtime',
                         'aggregate_period': 'day',
                         'format': '%H:%M'
                     },
                     'bearing': {
                         'source': 'windDir',
                         'format': '%.1f'
                     },
                     'avgbearing': {
                         'source': 'windDir',
                         'format': '%.1f'
                     },
                     'bearingTM': {
                         'source': 'wind',
                         'aggregate': 'max_dir',
                         'aggregate_period': 'day',
                         'format': '%.1f'
                     },
                     'windrun': {
                         'source': 'windrun',
                         'aggregate': 'sum',
                         'aggregate_period': 'day',
                         'format': '%.1f'
                     },
                     'UV': {
                         'source': 'UV',
                         'format': '%.1f'
                     },
                     'UVTH': {
                         'source': 'UV',
                         'aggregate': 'max',
                         'aggregate_period': 'day',
                         'format': '%.1f'
                     },
                     'SolarRad': {
                         'source': 'radiation',
                         'format': '%.1f'
                     },
                     'SolarRadTM': {
                         'source': 'radiation',
                         'aggregate': 'max',
                         'aggregate_period': 'day',
                         'format': '%.1f'
                     },
                     'CurrentSolarMax': {
                         'source': 'maxSolarRad',
                         'format': '%.1f'
                     },
                     'cloudbasevalue': {
                         'source': 'cloudbase',
                         'format': '%.1f'
                     }
                     }


# ============================================================================
#                     Exceptions that could get thrown
# ============================================================================

class MissingApiKey(IOError):
    """Raised when an API key cannot be found for an external service"""


# ============================================================================
#                          class RealtimeGaugeData
# ============================================================================

class RealtimeGaugeData(StdService):
    """Service that generates gauge-data.txt in near realtime.

    The RealtimeGaugeData class creates and controls a threaded object of class
    RealtimeGaugeDataThread that generates gauge-data.txt. Class
    RealtimeGaugeData feeds the RealtimeGaugeDataThread object with data via an
    instance of queue.Queue.
    """

    def __init__(self, engine, config_dict):
        # initialize my superclass
        super(RealtimeGaugeData, self).__init__(engine, config_dict)

        # log my version number
        log.info('version is %s' % RTGD_VERSION)
        self.rtgd_ctl_queue = queue.Queue()
        # get the RealtimeGaugeData config dictionary
        rtgd_config_dict = config_dict.get('RealtimeGaugeData', {})
        manager_dict = weewx.manager.get_manager_dict_from_config(config_dict,
                                                                  'wx_binding')
        self.db_manager = weewx.manager.open_manager(manager_dict)

        # get a source object that will provide the scroller text
        self.source = self.source_factory(config_dict, rtgd_config_dict, engine)
        # 'start' our block object
        self.source.start()
        # get an instance of class RealtimeGaugeDataThread and start the
        # thread running
        self.rtgd_thread = RealtimeGaugeDataThread(self.rtgd_ctl_queue,
                                                   self.result_queue,
                                                   config_dict,
                                                   manager_dict,
                                                   latitude=engine.stn_info.latitude_f,
                                                   longitude=engine.stn_info.longitude_f,
                                                   altitude=convert(engine.stn_info.altitude_vt, 'meter').value)
        self.rtgd_thread.start()

        # are we providing month and/or year to date rain, default is no we are 
        # not
        self.mtd_rain = to_bool(rtgd_config_dict.get('mtd_rain', False))
        self.ytd_rain = to_bool(rtgd_config_dict.get('ytd_rain', False))
        
        # bind our self to the relevant WeeWX events
        self.bind(weewx.NEW_LOOP_PACKET, self.new_loop_packet)
        self.bind(weewx.NEW_ARCHIVE_RECORD, self.new_archive_record)

        self.source_ctl_queue = None
        self.result_queue = None

    def source_factory(self, config_dict, rtgd_config_dict, engine):
        """Factory to produce a block object."""

        _source = rtgd_config_dict.get('scroller_source', 'text').lower()
        # permit any variant of 'wu' as shorthand for Weather Underground
        _source = 'weatherunderground' if _source == 'wu' else _source
        # permit any variant of 'ds' as shorthand for Dark Sky
        _source = 'darksky' if _source == 'ds' else _source
        # if we made it this far we have all we need to create an object
        source_class = SCROLLER_SOURCES.get(_source)
        if source_class is None:
            # We have an invalid block specified. Log this and use the default
            # class Source which will provide a zero length string for the 
            # scroller text.
            log.info("Unknown block specified for scroller_text")
            source_class = Source
        # create queues for passing data and controlling our block object
        self.source_ctl_queue = queue.Queue()
        self.result_queue = queue.Queue()
        # get the block object
        source_object = source_class(self.source_ctl_queue,
                                     self.result_queue,
                                     engine,
                                     config_dict)
        return source_object

    def new_loop_packet(self, event):
        """Puts new loop packets in the rtgd queue."""

        # package the loop packet in a dict since this is not the only data
        # we send via the queue
        _package = {'type': 'loop',
                    'payload': event.packet}
        self.rtgd_ctl_queue.put(_package)
        if weewx.debug == 2:
            log.debug("queued loop packet (%s)" % _package['payload']['dateTime'])
        elif weewx.debug >= 3:
            log.debug("queued loop packet: %s" % _package['payload'])

    def new_archive_record(self, event):
        """Puts archive records in the rtgd queue."""

        # package the archive record in a dict since this is not the only data
        # we send via the queue
        _package = {'type': 'archive',
                    'payload': event.record}
        self.rtgd_ctl_queue.put(_package)
        if weewx.debug == 2:
            log.debug("queued archive record (%s)" % _package['payload']['dateTime'])
        elif weewx.debug >= 3:
            log.debug("queued archive record: %s" % _package['payload'])
        # get alltime min max baro and put in the queue
        # get the min and max values (incl usUnits)
        _minmax_baro = self.get_minmax_obs('barometer')
        # if we have some data then package it in a dict since this is not the
        # only data we send via the queue
        if _minmax_baro:
            _package = {'type': 'stats',
                        'payload': _minmax_baro}
            self.rtgd_ctl_queue.put(_package)
            if weewx.debug == 2:
                log.debug("queued min/max barometer values")
            elif weewx.debug >= 3:
                log.debug("queued min/max barometer values: %s" % _package['payload'])
        # if required get updated month to date rainfall and put in the queue
        if self.mtd_rain:
            _tspan = weeutil.weeutil.archiveMonthSpan(event.record['dateTime']) 
            _rain = self.get_rain(_tspan)
            # if we have some data then package it in a dict since this is not the
            # only data we send via the queue
            if _rain:
                _payload = {'month_rain': _rain}
                _package = {'type': 'stats',
                            'payload': _payload}
                self.rtgd_ctl_queue.put(_package)
                if weewx.debug == 2:
                    log.debug("queued month to date rain")
                elif weewx.debug >= 3:
                    log.debug("queued month to date rain: %s" % _package['payload'])
        # if required get updated year to date rainfall and put in the queue
        if self.ytd_rain:
            _tspan = weeutil.weeutil.archiveYearSpan(event.record['dateTime']) 
            _rain = self.get_rain(_tspan)
            # if we have some data then package it in a dict since this is not the
            # only data we send via the queue
            if _rain:
                _payload = {'year_rain': _rain}
                _package = {'type': 'stats',
                            'payload': _payload}
                self.rtgd_ctl_queue.put(_package)
                if weewx.debug == 2:
                    log.debug("queued year to date rain")
                elif weewx.debug >= 3:
                    log.debug("queued year to date rain: %s" % _package['payload'])
    
    def shutDown(self):
        """Shut down any threads.

        Would normally do all of a given threads actions in one go but since
        we may have more than one thread and so that we don't have sequential
        (potential) waits of up to 15 seconds we send each thread a shutdown
        signal and then go and check that each has indeed shutdown.
        """

        if hasattr(self, 'rtgd_ctl_queue') and hasattr(self, 'rtgd_thread'):
            if self.rtgd_ctl_queue and self.rtgd_thread.is_alive():
                # Put a None in the rtgd_ctl_queue to signal the thread to
                # shutdown
                self.rtgd_ctl_queue.put(None)
        if hasattr(self, 'source_ctl_queue') and hasattr(self, 'source_thread'):
            if self.source_ctl_queue and self.source_thread.is_alive():
                # Put a None in the source_ctl_queue to signal the thread to
                # shutdown
                self.source_ctl_queue.put(None)
        if hasattr(self, 'rtgd_thread') and self.rtgd_thread.is_alive():
            # Wait up to 15 seconds for the thread to exit:
            self.rtgd_thread.join(15.0)
            if self.rtgd_thread.is_alive():
                log.error("Unable to shut down %s thread" % self.rtgd_thread.name)
            else:
                log.debug("Shut down %s thread." % self.rtgd_thread.name)
        if hasattr(self, 'source_thread') and self.source_thread.is_alive():
            # Wait up to 15 seconds for the thread to exit:
            self.source_thread.join(15.0)
            if self.source_thread.is_alive():
                log.error("Unable to shut down %s thread" % self.source_thread.name)
            else:
                log.debug("Shut down %s thread." % self.source_thread.name)

    def get_minmax_obs(self, obs_type):
        """Obtain the alltime max/min values for an observation."""

        # create an interpolation dict
        inter_dict = {'table_name': self.db_manager.table_name,
                      'obs_type': obs_type}
        # the query to be used
        minmax_sql = "SELECT MIN(min), MAX(max) FROM %(table_name)s_day_%(obs_type)s"
        # execute the query
        _row = self.db_manager.getSql(minmax_sql % inter_dict)
        if not _row or None in _row:
            return {'min_%s' % obs_type: None,
                    'max_%s' % obs_type: None}
        else:
            return {'min_%s' % obs_type: _row[0],
                    'max_%s' % obs_type: _row[1]}

    def get_rain(self, tspan):
        """Calculate rainfall over a given timespan."""

        _result = {}
        _rain_vt = self.db_manager.getAggregate(tspan, 'rain', 'sum')
        if _rain_vt:
            return _rain_vt
        else:
            return None


# ============================================================================
#                            class HttpPostExport
# ============================================================================

class HttpPostExport(object):
    """Class to handle HTTP posting of gauge-data.txt.

    Once initialised data is posted by calling the objects export method and
    passing the data to be posted.
    """

    def __init__(self, rtgd_config_dict, *_):

        # first find our config
        if 'HttpPost' in rtgd_config_dict:
            post_config_dict = rtgd_config_dict.get('HttpPost', {})
        else:
            post_config_dict = rtgd_config_dict
        # get the remote server URL if it exists, if it doesn't set it to None
        self.remote_server_url = post_config_dict.get('remote_server_url', None)
        # timeout to be used for remote URL posts
        self.timeout = to_int(post_config_dict.get('timeout', 2))
        # response text from remote URL if post was successful
        self.response = post_config_dict.get('response_text', None)

    def export(self, data):
        """Post the data."""

        self.post_data(data)

    def post_data(self, data):
        """Post data to a remote URL via HTTP POST.

        This code is modelled on the WeeWX restFUL API, but rather then
        retrying a failed post the failure is logged and then ignored. If
        remote posts are not working then the user should set debug=1 and
        restart WeeWX to see what the log says.

        The data to be posted is sent as a JSON string.

        Inputs:
            data: dict to sent as JSON string
        """

        # get a Request object
        req = urllib.request.Request(self.remote_server_url)
        # set our content type to json
        req.add_header('Content-Type', 'application/json')
        # POST the data but wrap in a try..except so we can trap any errors
        try:
            response = self.post_request(req, json.dumps(data,
                                                         separators=(',', ':'),
                                                         sort_keys=True))
        except (urllib.error.URLError, socket.error,
                http_client.BadStatusLine, http_client.IncompleteRead) as e:
            # an exception was thrown, log it and continue
            log.debug("Failed to post data: %s" % e)
        else:
            if 200 <= response.code <= 299:
                # No exception thrown and we got a good response code, but did
                # we get self.response back in a return message? Check for
                # self.response, if its there then we can return. If it's
                # not there then log it and return.
                if self.response is not None:
                    if self.response in response:
                        # did get 'success' so log it and continue
                        if weewx.debug == 2:
                            log.debug("Successfully posted data")
                    else:
                        # it's possible the POST was successful if a response
                        # code of 200 was received if under python3, check
                        # response code and give it the benefit of the doubt
                        # but log it anyway
                        if response.code == 200:
                            log.debug("Data may have been posted successfully. "
                                      "Response message was not received but a valid response code was received.")
                        else:
                            log.debug("Failed to post data: Unexpected response")
                return
            # we received a bad response code, log it and continue
            log.debug("Failed to post data: Code %s" % response.code())

    def post_request(self, request, payload):
        """Post a Request object.

        Inputs:
            request: urllib2 Request object
            payload: the data to sent

        Returns:
            The urllib2.urlopen() response
        """

        # Under python 3 POST data should be bytes or an iterable of bytes and
        # not of type str. So attempt to convert the POST data to bytes, if it
        # already is of type bytes an error will be thrown under python 3, be
        # prepared to catch this error.
        try:
            payload_b = payload.encode('utf-8')
        except TypeError:
            payload_b = payload
        # do the POST
        _response = urllib.request.urlopen(request,
                                           data=payload_b,
                                           timeout=self.timeout)
        return _response


# ============================================================================
#                            class RsyncExport
# ============================================================================

class RsyncExport(object):
    """Class to handle rsync of gauge-data.txt.

    Once initialised data is rsynced by calling the objects export method and
    passing the data to be rsynced.
    """

    def __init__(self, rtgd_config_dict, rtgd_path_file):

        # first find our config
        if 'Rsync' in rtgd_config_dict:
            rsync_config_dict = rtgd_config_dict.get('Rsync', {})
        else:
            rsync_config_dict = rtgd_config_dict
        self.rtgd_path_file = rtgd_path_file
        self.rsync_server = rsync_config_dict.get('rsync_server')
        self.rsync_port = rsync_config_dict.get('rsync_port')
        self.rsync_user = rsync_config_dict.get('rsync_user')
        self.rsync_ssh_options = rsync_config_dict.get('rsync_ssh_options',
                                                       '-o ConnectTimeout=1')
        self.rsync_remote_rtgd_dir = rsync_config_dict.get('rsync_remote_rtgd_dir')
        self.rsync_dest_path_file = os.path.join(self.rsync_remote_rtgd_dir,
                                                 rsync_config_dict.get('rtgd_file_name',
                                                                       'gauge-data.txt'))
        self.rsync_compress = to_bool(rsync_config_dict.get('rsync_compress',
                                                            False))
        self.rsync_log_success = to_bool(rsync_config_dict.get('rsync_log_success',
                                                               False))
        self.rsync_timeout = rsync_config_dict.get('rsync_timeout')
        self.rsync_skip_if_older_than = to_int(rsync_config_dict.get('rsync_skip_if_older_than',
                                                                     4))

    def export(self, data):
        """Rsync the data."""

        packet_time = datetime.datetime.fromtimestamp(data['dateTime'])
        self.rsync_data(packet_time)

    def rsync_data(self, packet_time):
        """Perform the actual rsync."""

        # don't upload if more than rsync_skip_if_older_than seconds behind.
        if self.rsync_skip_if_older_than != 0:
            now = datetime.datetime.now()
            age = now - packet_time
            if age.total_seconds() > self.rsync_skip_if_older_than:
                log.info("skipping packet (%s) with age: %d" % (packet_time, age.total_seconds()))
                return
        rsync_upload = weeutil.rsyncupload.RsyncUpload(local_root=self.rtgd_path_file,
                                                       remote_root=self.rsync_dest_path_file,
                                                       server=self.rsync_server,
                                                       user=self.rsync_user,
                                                       port=self.rsync_port,
                                                       ssh_options=self.rsync_ssh_options,
                                                       compress=self.rsync_compress,
                                                       delete=False,
                                                       log_success=self.rsync_log_success,
                                                       timeout=self.rsync_timeout)
        try:
            rsync_upload.run()
        except IOError as e:
            (cl, unused_ob, unused_tr) = sys.exc_info()
            log.error("rtgd.rsync_data: Caught exception %s: %s" % (cl, e))


# ============================================================================
#                       class RealtimeGaugeDataThread
# ============================================================================

class RealtimeGaugeDataThread(threading.Thread):
    """Thread that generates gauge-data.txt in near realtime."""

    def __init__(self, control_queue, result_queue, config_dict, manager_dict,
                 latitude, longitude, altitude):
        # Initialize my superclass:
        threading.Thread.__init__(self)

        # setup a few thread things
        self.setName('RtgdThread')
        self.setDaemon(True)

        self.control_queue = control_queue
        self.result_queue = result_queue
        self.config_dict = config_dict
        self.manager_dict = manager_dict

        # get our RealtimeGaugeData config dictionary
        rtgd_config_dict = config_dict.get('RealtimeGaugeData', {})

        # setup file generation timing
        self.min_interval = rtgd_config_dict.get('min_interval', None)
        self.last_write = 0  # ts (actual) of last generation

        # get our file paths and names
        _path = rtgd_config_dict.get('rtgd_path', '/var/tmp')
        _html_root = os.path.join(config_dict['WEEWX_ROOT'],
                                  config_dict['StdReport'].get('HTML_ROOT', ''))

        self.rtgd_path = os.path.join(_html_root, _path)
        self.rtgd_path_file = os.path.join(self.rtgd_path,
                                           rtgd_config_dict.get('rtgd_file_name',
                                                                'gauge-data.txt'))
        self.rtgd_path_file_tmp = self.rtgd_path_file + '.tmp'

        # get windrose settings
        try:
            self.wr_period = int(rtgd_config_dict.get('windrose_period',
                                                      86400))
        except ValueError:
            self.wr_period = 86400
        try:
            self.wr_points = int(rtgd_config_dict.get('windrose_points', 16))
        except ValueError:
            self.wr_points = 16

        # get our groups and format strings
        self.date_format = rtgd_config_dict.get('date_format',
                                                '%Y-%m-%d %H:%M')
        self.time_format = '%H:%M'
        self.temp_group = rtgd_config_dict['Groups'].get('group_temperature',
                                                         'degree_C')
        self.pres_group = rtgd_config_dict['Groups'].get('group_pressure',
                                                         'hPa')
        self.pres_format = rtgd_config_dict['StringFormats'].get(self.pres_group,
                                                                 '%.1f')
        self.wind_group = rtgd_config_dict['Groups'].get('group_speed',
                                                         'km_per_hour')
        # Since the SteelSeries Weather Gauges derives distance units from wind
        # speed units we cannot use knots because WeeWX does not know how to
        # use distance in nautical miles. If we have been told to use knot then
        # default to mile_per_hour.
        if self.wind_group == 'knot':
            self.wind_group = 'mile_per_hour'
        self.wind_format = rtgd_config_dict['StringFormats'].get(self.wind_group,
                                                                 '%.1f')
        self.rain_group = rtgd_config_dict['Groups'].get('group_rain',
                                                         'mm')
        # SteelSeries Weather Gauges don't understand cm so default to mm if we
        # have been told to use cm
        if self.rain_group == 'cm':
            self.rain_group = 'mm'
        self.rain_format = rtgd_config_dict['StringFormats'].get(self.rain_group,
                                                                 '%.1f')
        self.dir_group = 'degree_compass'
        self.dir_format = rtgd_config_dict['StringFormats'].get(self.dir_group,
                                                                '%.1f')
        self.rad_group = 'watt_per_meter_squared'
        self.rad_format = rtgd_config_dict['StringFormats'].get(self.rad_group,
                                                                '%.0f')
        # SteelSeries Weather gauges derives windrun units from wind speed
        # units, so must we
        self.dist_group = GROUP_DIST[self.wind_group]
        self.dist_format = rtgd_config_dict['StringFormats'].get(self.dist_group,
                                                                 '%.1f')
        self.alt_group = rtgd_config_dict['Groups'].get('group_altitude',
                                                        'meter')
        self.flag_format = '%.0f'

        # set up output units dict
        # first get the Groups config from our config dict
        _config_units_dict = rtgd_config_dict.get('Groups', {})
        # add the Groups config to the chainmap and set the units_dict property
        self.units_dict = ListOfDicts(_config_units_dict, DEFAULT_UNITS)

        # setup the field map
        _field_map = rtgd_config_dict.get('FieldMap', DEFAULT_FIELD_MAP)
        # update the field map with any extensions
        _extensions = rtgd_config_dict.get('FieldMapExtensions', {})
        # update the field map with any extensions
        _field_map.update(_extensions)

        # convert any defaults to ValueTuples
        for field in list(_field_map.items()):
            field_config = field[1]
            _group = _getUnitGroup(field_config['source'])
            _default = field_config.get('default', None)
            if _default is None:
                # no default specified so use 0 in output units
                _vt = ValueTuple(0, self.units_dict[_group], _group)
            elif len(_default) == 1:
                # just a value so use it in output units
                _vt = ValueTuple(float(_default), self.units_dict[_group], _group)
            elif len(_default) == 2:
                # we have a value and units so use that value in those units
                _vt = ValueTuple(float(_default[0]), self.units_dict[_group], _default[1])
            elif len(_default) == 3:
                # we already have a ValueTuple so nothing to do
                _vt = _default
            _field_map[field[0]]['default'] = _vt
        self.field_map = _field_map

        # get max cache age
        self.max_cache_age = rtgd_config_dict.get('max_cache_age', 600)

        # initialise last wind directions for use when respective direction is
        # None. We need latest and average
        self.last_dir = 0
        self.last_average_dir = 0

        # Are we updating windrun using archive data only or archive and loop
        # data?
        self.windrun_loop = to_bool(rtgd_config_dict.get('windrun_loop',
                                                         False))

        # WeeWX does not normally archive appTemp so day stats are not usually
        # available; however, if the user does have appTemp in a database then
        # if we have a binding we can use it. Check if an appTemp binding was
        # specified, if so use it, otherwise default to 'wx_binding'. We will
        # check for data existence before using it.
        self.apptemp_binding = rtgd_config_dict.get('apptemp_binding',
                                                    'wx_binding')

        # Lost contact
        # do we ignore the lost contact 'calculation'
        self.ignore_lost_contact = to_bool(rtgd_config_dict.get('ignore_lost_contact',
                                                                False))
        # set the lost contact flag, assume we start off with contact
        self.lost_contact_flag = False

        # initialise the packet unit dict
        self.packet_unit_dict = None

        # initialise some properties used to hold archive period wind data
        self.windSpeedAvg_vt = ValueTuple(None, 'km_per_hour', 'group_speed')
        self.min_barometer = None
        self.max_barometer = None

        self.db_manager = None
        self.apptemp_manager = None
        self.stats_unit_system = None
        self.day_span = None

        self.packet_cache = None

        self.buffer = None
        self.rose = None
        self.last_rain_ts = None

        # initialise the scroller text
        self.scroller_text = None

        # get some station info
        self.latitude = latitude
        self.longitude = longitude
        self.altitude_m = altitude
        self.station_type = config_dict['Station']['station_type']

        # gauge-data.txt version
        self.version = str(GAUGE_DATA_VERSION)

        # are we providing month and/or year to date rain, default is no we are
        # not
        self.mtd_rain = to_bool(rtgd_config_dict.get('mtd_rain', False))
        self.ytd_rain = to_bool(rtgd_config_dict.get('ytd_rain', False))
        # initialise some properties if we are providing month and/or year to
        # date rain
        if self.mtd_rain:
            self.month_rain = None
        if self.ytd_rain:
            self.year_rain = None

        # obtain an object for exporting gauge-data.txt if required, if export
        # not required property will be set to None
        self.exporter = self.export_factory(rtgd_config_dict,
                                            self.rtgd_path_file)

        # notify the user of a couple of things that we will do
        # frequency of generation
        if self.min_interval is None:
            _msg = "'%s' wil be generated. "\
                       "min_interval is None" % self.rtgd_path_file
        elif self.min_interval == 1:
            _msg = "'%s' will be generated. "\
                       "min_interval is 1 second" % self.rtgd_path_file
        else:
            _msg = "'%s' will be generated. "\
                       "min_interval is %s seconds" % (self.rtgd_path_file,
                                                       self.min_interval)
        log.info(_msg)
        # lost contact
        if self.ignore_lost_contact:
            log.info("Sensor contact state will be ignored")

    @staticmethod
    def export_factory(rtgd_config_dict, rtgd_path_file):
        """Factory method to produce an object to export gauge-data.txt."""

        exporter = None
        # do we have a legacy remote_server_url setting or a HttpPost stanza
        if 'HttpPost' in rtgd_config_dict or 'remote_server_url' in rtgd_config_dict:
            exporter = 'httppost'
        elif 'Rsync' in rtgd_config_dict:
            exporter = 'rsync'
        exporter_class = EXPORTERS.get(exporter) if exporter else None
        if exporter_class is None:
            # We have no exporter specified or otherwise lacking the necessary
            # config. Log this and return None which will result in nothing
            # being exported (only saving of gauge-data.txt locally).
            log.info("gauge-data.txt will not be exported.")
            exporter_object = None
        else:
            # get the exporter object
            exporter_object = exporter_class(rtgd_config_dict, rtgd_path_file)
        return exporter_object

    def run(self):
        """Collect packets from the rtgd queue and manage their processing.

        Now that we are in a thread get a manager for our db so we can
        initialise our forecast and day stats. Once this is done we wait for
        something in the rtgd queue.
        """

        # would normally do this in our objects __init__ but since we are are
        # running in a thread we need to wait until the thread is actually
        # running before getting db managers

        try:
            # get a db manager
            self.db_manager = weewx.manager.open_manager(self.manager_dict)
            # get a db manager for appTemp
            self.apptemp_manager = weewx.manager.open_manager_with_config(self.config_dict,
                                                                          self.apptemp_binding)
            # obtain the current day stats so we can initialise a Buffer object
            day_stats = self.db_manager._get_day_summary(time.time())
            # save our day stats unit system for use later
            self.stats_unit_system = day_stats.unit_system
            # obtain the current day stats from our appTemp source so we can
            # initialise a Buffer object
            apptemp_day_stats = self.apptemp_manager._get_day_summary(time.time())
            # get a Buffer object
            self.buffer = Buffer(MANIFEST,
                                 day_stats=day_stats,
                                 additional_day_stats=apptemp_day_stats)

            # initialise the time of last rain
            self.last_rain_ts = self.calc_last_rain_stamp()

            # get a windrose to start with since it is only on receipt of an
            # archive record
            self.rose = calc_windrose(int(time.time()),
                                      self.db_manager,
                                      self.wr_period,
                                      self.wr_points)
            if weewx.debug == 2:
                log.debug("windrose data calculated")
            elif weewx.debug >= 3:
                log.debug("windrose data calculated: %s" % (self.rose,))
            # setup our loop cache and set some starting wind values
            _ts = self.db_manager.lastGoodStamp()
            if _ts is not None:
                _rec = self.db_manager.getRecord(_ts)
            else:
                _rec = {'usUnits': None}
            # get a CachedPacket object as our loop packet cache and prime it with
            # values from the last good archive record if available
            self.packet_cache = CachedPacket(_rec)
            if weewx.debug >= 2:
                log.debug("loop packet cache initialised")
            # save the windSpeed value to use as our archive period average, this
            # needs to be a ValueTuple since we may need to convert units
            if 'windSpeed' in _rec:
                self.windSpeedAvg_vt = weewx.units.as_value_tuple(_rec, 'windSpeed')

            # now run a continuous loop, waiting for records to appear in the rtgd
            # queue then processing them.
            while True:
                # inner loop to monitor the queues
                while True:
                    # If we have a result queue check to see if we have received
                    # any forecast data. Use get_nowait() so we don't block the
                    # rtgd control queue. Wrap in a try..except to catch the error
                    # if there is nothing in the queue.
                    if self.result_queue:
                        try:
                            # use nowait() so we don't block
                            _package = self.result_queue.get_nowait()
                        except queue.Empty:
                            # nothing in the queue so continue
                            pass
                        else:
                            # we did get something in the queue but was it a
                            # 'forecast' package
                            if isinstance(_package, dict):
                                if 'type' in _package and _package['type'] == 'forecast':
                                    # we have forecast text so log and save it
                                    if weewx.debug >= 2:
                                        log.debug("received forecast text: %s" % _package['payload'])
                                    self.scroller_text = _package['payload']
                    # now deal with the control queue
                    try:
                        # block for one second waiting for package, if nothing
                        # received throw queue.Empty
                        _package = self.control_queue.get(True, 1.0)
                    except queue.Empty:
                        # nothing in the queue so continue
                        pass
                    else:
                        # a None record is our signal to exit
                        if _package is None:
                            return
                        elif _package['type'] == 'archive':
                            if weewx.debug == 2:
                                log.debug("received archive record (%s)" % _package['payload']['dateTime'])
                            elif weewx.debug >= 3:
                                log.debug("received archive record: %s" % _package['payload'])
                            self.process_new_archive_record(_package['payload'])
                            self.rose = calc_windrose(_package['payload']['dateTime'],
                                                      self.db_manager,
                                                      self.wr_period,
                                                      self.wr_points)
                            if weewx.debug == 2:
                                log.debug("windrose data calculated")
                            elif weewx.debug >= 3:
                                log.debug("windrose data calculated: %s" % (self.rose,))
                            continue
                        elif _package['type'] == 'stats':
                            if weewx.debug == 2:
                                log.debug("received stats package")
                            elif weewx.debug >= 3:
                                log.debug("received stats package: %s" % _package['payload'])
                            self.process_stats(_package['payload'])
                            continue
                        elif _package['type'] == 'loop':
                            # we now have a packet to process, wrap in a
                            # try..except so we can catch any errors
                            try:
                                if weewx.debug == 2:
                                    log.debug("received loop packet (%s)" % _package['payload']['dateTime'])
                                elif weewx.debug >= 3:
                                    log.debug("received loop packet: %s" % _package['payload'])
                                self.process_packet(_package['payload'])
                                continue
                            except Exception as e:
                                # Some unknown exception occurred. This is probably
                                # a serious problem. Exit.
                                log.critical("Unexpected exception of type %s" % (type(e),))
                                weeutil.logger.log_traceback(log.debug, 'rtgdthread: **** ')
                                log.critical("Thread exiting. Reason: %s" % (e, ))
                                return
                    # if packets have backed up in the control queue, trim it until
                    # it's no bigger than the max allowed backlog
                    while self.control_queue.qsize() > 5:
                        self.control_queue.get()
        except Exception as e:
            # Some unknown exception occurred. This is probably
            # a serious problem. Exit.
            log.critical("Unexpected exception of type %s" % (type(e), ))
            weeutil.logger.log_traceback(log.debug, 'rtgdthread: **** ')
            log.critical("Thread exiting. Reason: %s" % (e, ))
            return

    def process_packet(self, packet):
        """Process incoming loop packets and generate gauge-data.txt.

        Input:
            packet: dict containing the loop packet to be processed
        """

        # get time for debug timing
        t1 = time.time()
        # if we have the first packet from a new day we need to reset the Buffer
        # objects stats
        if self.day_span is not None:
            # we have a day_span so this i snot our first time, check to see if
            # our packet timestamp belongs to the following day
            if packet['dateTime'] > self.day_span.stop:
                # we have a packet from a new day, so reset the Buffer stats
                self.buffer.start_of_day_reset()
                # and reset our day_span
                self.day_span = weeutil.weeutil.archiveDaySpan(packet['dateTime'])
        else:
            # we don't have a day_span, it must be the first packet since we
            # started, so initialise a day_span
            self.day_span = weeutil.weeutil.archiveDaySpan(packet['dateTime'])
        # convert our incoming packet
        _conv_packet = weewx.units.to_std_system(packet,
                                                 self.stats_unit_system)
        # update the packet cache with this packet
        self.packet_cache.update(_conv_packet, _conv_packet['dateTime'])
        # update the buffer with the converted packet
        self.buffer.add_packet(_conv_packet)
        # generate if we have no minimum interval setting or if minimum
        # interval seconds have elapsed since our last generation
        if self.min_interval is None or (self.last_write + float(self.min_interval)) < time.time():
            # get a cached packet
            cached_packet = self.packet_cache.get_packet(_conv_packet['dateTime'],
                                                         self.max_cache_age)
            if weewx.debug == 2:
                log.debug("created cached loop packet (%s)" % cached_packet['dateTime'])
            elif weewx.debug >= 3:
                log.debug("created cached loop packet: %s" % (cached_packet,))
            # set our lost contact flag if applicable
            self.lost_contact_flag = self.get_lost_contact(cached_packet, 'loop')
            # get a data dict from which to construct our file
            try:
                data = self.calculate(cached_packet)
            except Exception as e:
                weeutil.logger.log_traceback(log.info, 'rtgdthread: **** ')
            else:
                # write to our file
                try:
                    self.write_data(data)
                except Exception as e:
                    weeutil.logger.log_traceback(log.info, 'rtgdthread: **** ')
                else:
                    # set our write time
                    self.last_write = time.time()
                    # export gauge-data.txt if we have an exporter object
                    if self.exporter:
                        self.exporter.export(data)
                    # log the generation
                    if weewx.debug == 2:
                        log.info("gauge-data.txt (%s) generated in %.5f seconds" % (cached_packet['dateTime'],
                                                                                    (self.last_write - t1)))
        else:
            # we skipped this packet so log it
            if weewx.debug == 2:
                log.debug("packet (%s) skipped" % _conv_packet['dateTime'])

    def process_stats(self, package):
        """Process a stats package.

        Input:
            package: dict containing the stats data to process
        """

        if package is not None:
            for key, value in package.items():
                setattr(self, key, value)

<<<<<<< HEAD
    def rsync_data(self, packetTime):
        # Don't upload if more than rsync_skip_if_older_than seconds behind.
        if self.rsync_skip_if_older_than != 0:
            now = datetime.datetime.now()
            age = now - packetTime
            if age.total_seconds() > self.rsync_skip_if_older_than:
                loginf("rsync_data",
                    "skipping packet (%s) with age: %d" % (packetTime, age.total_seconds()))
                return
        rsync_upload = weeutil.rsyncupload.RsyncUpload(
            local_root=self.rtgd_path_file,
            remote_root=self.rsync_dest_path_file,
            server=self.rsync_server,
            user=self.rsync_user,
            port=self.rsync_port,
            ssh_options=self.rsync_ssh_options,
            compress=self.rsync_compress,
            delete=False,
            log_success=self.rsync_log_success,
            timeout=self.rsync_timeout)
        try:
            rsync_upload.run()
        except IOError as e:
            (cl, unused_ob, unused_tr) = sys.exc_info()
            log.error("rtgd.rsync_data: Caught exception %s: %s" % (cl, e))

    def post_data(self, data):
        """Post data to a remote URL via HTTP POST.

        This code is modelled on the WeeWX RESTful API, but rather then
        retrying a failed post the failure is logged and then ignored. If
        remote posts are not working then the user should set debug=1 and
        restart WeeWX to see what the log says.

        The data to be posted is sent as a JSON string.

        Inputs:
            data: dict to sent as JSON string
        """

        # get a Request object
        req = urllib.request.Request(self.remote_server_url)
        # set our content type to json
        req.add_header('Content-Type', 'application/json')
        # POST the data but wrap in a try..except so we can trap any errors
        try:
            response = self.post_request(req, json.dumps(data,
                                                         separators=(',', ':'),
                                                         sort_keys=True))
            if 200 <= response.code <= 299:
                # No exception thrown and we got a good response code, but did
                # we get self.response back in a return message? Check for
                # self.response, if its there then we can return. If it's
                # not there then log it and return.
                if self.response is not None:
                    if self.response in response:
                        # did get 'success' so log it and continue
                        if weewx.debug == 2:
                            log.debug("Successfully posted data")
                    else:
                        # it's possible the POST was successful if a response
                        # code of 200 was received if under python3, check
                        # response code and give it the benefit of the doubt
                        # but log it anyway
                        if response.code == 200:
                            log.debug("Data may have been posted successfully. "
                                      "Response message was not received but a valid response code was received.")
                        else:
                            log.debug("Failed to post data: Unexpected response")
                return
            # we received a bad response code, log it and continue
            log.debug("Failed to post data: Code %s" % response.code())
        except (urllib.error.URLError, socket.error,
                http_client.BadStatusLine, http_client.IncompleteRead) as e:
            # an exception was thrown, log it and continue
            log.debug("Failed to post data: %s" % e)

    def post_request(self, request, payload):
        """Post a Request object.

        Inputs:
            request: urllib2 Request object
            payload: the data to sent

        Returns:
            The urllib2.urlopen() response
        """

        # Under python 3 POST data should be bytes or an iterable of bytes and
        # not of type str. So attempt to convert the POST data to bytes, if it
        # already is of type bytes an error will be thrown under python 3, be
        # prepared to catch this error.
        try:
            payload_b = payload.encode('utf-8')
        except TypeError:
            payload_b = payload

        # Do the POST. Python 2.5 and earlier do not have a "timeout" parameter
        # so we used to be prepared to catch the TypeError, but we no longer
        # support python 2.5 so we can omit the exception.
        _response = urllib.request.urlopen(request,
                                           data=payload_b,
                                           timeout=self.timeout)
        return _response

=======
>>>>>>> effd9621
    def write_data(self, data):
        """Write the gauge-data.txt file.

        Takes dictionary of data elements, converts them to JSON format and
        writes them to file. JSON output is sorted by key and any non-critical
        whitespace removed before being written to file. An atomic write to
        file is used to lessen chance of rtgd/web server file access conflict.
        Destination directory is created if it does not exist.

        Inputs:
            data: dictionary of gauge-data.txt data elements
        """

        # make the destination directory, wrapping it in a try block to catch
        # any errors
        try:
            os.makedirs(self.rtgd_path)
        except OSError as error:
            # raise if the error is anything other than the dir already exists
            if error.errno != errno.EEXIST:
                raise
        # now write to temporary file
        with open(self.rtgd_path_file_tmp, 'w') as f:
            json.dump(data, f, separators=(',', ':'), sort_keys=True)
        # and copy the temporary file to our destination
        os.rename(self.rtgd_path_file_tmp, self.rtgd_path_file)

    def get_field_value(self, field, packet):
        """Obtain the value for an output field."""

        # prime our result
        result = None
        # get the map for this field
        this_field_map = self.field_map.get(field)
        # do we know about this field and do we have a source?
        if this_field_map is not None and this_field_map.get('source') is not None:
            # we have a source
            source = this_field_map['source']
            # get a few things about our result:
            # unit group
            result_group = this_field_map['group'] if 'group' in this_field_map else _getUnitGroup(source)
            # result units
            result_units = self.units_dict[result_group]
            # do we have an aggregate
            if this_field_map.get('aggregate') is not None and this_field_map.get('aggregate_period') is not None:
                # We have an aggregate. Aggregates we know about are min, max,
                # sum, last and trend.
                agg = this_field_map['aggregate'].lower()
                aggregate_period = this_field_map['aggregate_period'].lower()
                # Trend requires ome special processing so pull it out first.
                if agg == 'trend':
                    try:
                        trend_period = int(aggregate_period)
                    except TypeError:
                        trend_period = 3600
                    grace_period = int(this_field_map.get('grace', 300))
                    # obtain the current value as a ValueTuple
                    _current_vt = as_value_tuple(packet, source)
                    # calculate the trend
                    _trend = calc_trend(obs_type=source,
                                        now_vt=_current_vt,
                                        target_units=result_units,
                                        db_manager=self.db_manager,
                                        then_ts=packet['dateTime'] - trend_period,
                                        grace=grace_period)
                    # if the trend result is None use the specified default
                    if _trend is None:
                        _trend = convert(this_field_map['default'], result_units).value
                    result = this_field_map['format'] % _trend
                if aggregate_period == 'day':
                    # aggregate since start of today
                    # is it an aggregate that has units?
                    if agg in ('min', 'max', 'last', 'sum'):
                        # it has units so obtain as a ValueTuple, convert as
                        # required and check for None
                        _raw_vt = ValueTuple(getattr(self.buffer[source], agg),
                                             self.packet_unit_dict[source]['units'],
                                             self.packet_unit_dict[source]['group'])
                        # convert to the output units
                        _conv_raw = convert(_raw_vt, result_units).value
                        if _conv_raw is None:
                            _conv_raw = convert(this_field_map['default'], result_units).value
                        result = this_field_map['format'] % _conv_raw
                    elif agg in ('mintime', 'maxtime', 'lasttime'):
                        # its a time so get the time as a localtime and format
                        _raw = time.localtime(getattr(self.buffer[source], agg))
                        result = time.strftime(this_field_map['format'], _raw)
                    else:
                        pass
                else:
                    # afraid we don't know what to do
                    pass
            else:
                # no aggregate so get the value from the packet as a ValueTuple
                if source in packet:
                    _raw_vt = as_value_tuple(packet, source)
                else:
                    _raw_vt = ValueTuple(None, result_units, _getUnitGroup(source))
                # convert to the output units
                _conv_raw = convert(_raw_vt, result_units).value
                if _conv_raw is None:
                    _conv_raw = convert(this_field_map['default'], result_units).value
                result = this_field_map['format'] % _conv_raw
        return result

    def get_packet_units(self, packet):
        """Given a packet obtain unit details for each field map source."""

        packet_unit_dict = {}
        packet_unit_system = packet['usUnits']
        for field, field_map in self.field_map.items():
            source = field_map['source']
            if source not in packet_unit_dict:
                (units, unit_group) = getStandardUnitType(packet_unit_system,
                                                          source)
                packet_unit_dict[source] = {'units': units,
                                            'group': unit_group}
        # add in units and group details for fields windSpeed and rain to
        # facilitate non-field map based field calculations
        for source in ('windSpeed', 'rain'):
            if source not in packet_unit_dict:
                (units, unit_group) = getStandardUnitType(packet_unit_system,
                                                          source)
                packet_unit_dict[source] = {'units': units,
                                            'group': unit_group}
        return packet_unit_dict

    def calculate(self, packet):
        """Construct a data dict for gauge-data.txt.

        Input:
            packet: loop data packet

        Returns:
            Dictionary of gauge-data.txt data elements.
        """

        # obtain the timestamp for the current packet
        ts = packet['dateTime']
        # obtain a dict of units and unit group for each source in the field map
        self.packet_unit_dict = self.get_packet_units(packet)
        # construct a dict to hold our results
        data = dict()

        # obtain 10 minute average wind direction
        avg_bearing_10 = self.buffer['wind'].history_vec_avg.dir

        # First we populate all non-field map calculated fields and then
        # iterate over the field map populating the field map based fields.
        # Populating the fields in this order allows the user to override the
        # content of a non-field map based field (eg 'rose').

        # timeUTC - UTC date/time in format YYYY,mm,dd,HH,MM,SS
        data['timeUTC'] = datetime.datetime.utcfromtimestamp(ts).strftime("%Y,%m,%d,%H,%M,%S")
        # date - date in (default) format Y.m.d HH:MM
        data['date'] = time.strftime(self.date_format, time.localtime(ts))
        # dateFormat - date format
        data['dateFormat'] = self.date_format.replace('%', '')
        # SensorContactLost - 1 if the station has lost contact with its remote
        # sensors "Fine Offset only" 0 if contact has been established
        data['SensorContactLost'] = self.flag_format % self.lost_contact_flag
        # tempunit - temperature units - C, F
        data['tempunit'] = UNITS_TEMP[self.temp_group]
        # windunit -wind units - m/s, mph, km/h, kts
        data['windunit'] = UNITS_WIND[self.wind_group]
        # pressunit - pressure units - mb, hPa, in
        data['pressunit'] = UNITS_PRES[self.pres_group]
        # rainunit - rain units - mm, in
        data['rainunit'] = UNITS_RAIN[self.rain_group]
        # cloudbaseunit - cloud base units - m, ft
        data['cloudbaseunit'] = UNITS_CLOUD[self.alt_group]
<<<<<<< HEAD
        # temp - outside temperature
        temp_vt = ValueTuple(packet_d['outTemp'],
                             self.p_temp_type,
                             self.p_temp_group)
        temp = convert(temp_vt, self.temp_group).value
        temp = temp if temp is not None else convert(ValueTuple(0.0, 'degree_C', 'group_temperature'),
                                                     self.temp_group).value
        data['temp'] = self.temp_format % temp
        # tempTL - today's low temperature
        temp_tl_vt = ValueTuple(self.day_stats['outTemp'].min,
                                self.p_temp_type,
                                self.p_temp_group)
        temp_tl = convert(temp_tl_vt, self.temp_group).value
        temp_tl_loop_vt = ValueTuple(self.buffer.tempL_loop[0],
                                     self.p_temp_type,
                                     self.p_temp_group)
        temp_l_loop = convert(temp_tl_loop_vt, self.temp_group).value
        temp_tl = weeutil.weeutil.min_with_none([temp_l_loop, temp_tl])
        temp_tl = temp_tl if temp_tl is not None else temp
        data['tempTL'] = self.temp_format % temp_tl
        # tempTH - today's high temperature
        temp_th_vt = ValueTuple(self.day_stats['outTemp'].max,
                                self.p_temp_type,
                                self.p_temp_group)
        temp_th = convert(temp_th_vt, self.temp_group).value
        temp_th_loop_vt = ValueTuple(self.buffer.tempH_loop[0],
                                     self.p_temp_type,
                                     self.p_temp_group)
        temp_h_loop = convert(temp_th_loop_vt, self.temp_group).value
        temp_th = weeutil.weeutil.max_with_none([temp_h_loop, temp_th])
        temp_th = temp_th if temp_th is not None else temp
        data['tempTH'] = self.temp_format % temp_th
        # TtempTL - time of today's low temp (hh:mm)
        if temp_l_loop is not None and temp_tl is not None and temp_l_loop >= temp_tl:
            ttemp_tl = time.localtime(self.day_stats['outTemp'].mintime)
        else:
            ttemp_tl = time.localtime(self.buffer.tempL_loop[1])
        # TODO. Remove following two lines
        # ttemp_tl = time.localtime(self.day_stats['outTemp'].mintime) if temp_l_loop >= temp_tl else \
        #    time.localtime(self.buffer.tempL_loop[1])
        data['TtempTL'] = time.strftime(self.time_format, ttemp_tl)
        # TtempTH - time of today's high temp (hh:mm)
        if temp_h_loop is not None and temp_th is not None and temp_h_loop <= temp_th:
            ttemp_th = time.localtime(self.day_stats['outTemp'].maxtime)
        else:
            ttemp_th = time.localtime(self.buffer.tempH_loop[1])
        # TODO. Remove following two lines
        # ttemp_th = time.localtime(self.day_stats['outTemp'].maxtime) if temp_h_loop <= temp_th else \
        #     time.localtime(self.buffer.tempH_loop[1])
        data['TtempTH'] = time.strftime(self.time_format, ttemp_th)
        # temptrend - temperature trend value
        _temp_trend_val = calc_trend('outTemp', temp_vt, self.temp_group,
                                     self.db_manager, ts - 3600, 300)
        temp_trend = _temp_trend_val if _temp_trend_val is not None else 0.0
        data['temptrend'] = self.temp_format % temp_trend
        # intemp - inside temperature
        intemp_vt = ValueTuple(packet_d['inTemp'],
                               self.p_temp_type,
                               self.p_temp_group)
        intemp = convert(intemp_vt, self.temp_group).value
        intemp = intemp if intemp is not None else 0.0
        data['intemp'] = self.temp_format % intemp
        # intempTL - today's low inside temperature
        intemp_tl_vt = ValueTuple(self.day_stats['inTemp'].min,
                                  self.p_temp_type,
                                  self.p_temp_group)
        intemp_tl = convert(intemp_tl_vt, self.temp_group).value
        intemp_tl_loop_vt = ValueTuple(self.buffer.intempL_loop[0],
                                       self.p_temp_type,
                                       self.p_temp_group)
        intemp_l_loop = convert(intemp_tl_loop_vt, self.temp_group).value
        intemp_tl = weeutil.weeutil.min_with_none([intemp_l_loop, intemp_tl])
        intemp_tl = intemp_tl if intemp_tl is not None else intemp
        data['intempTL'] = self.temp_format % intemp_tl
        # intempTH - today's high inside temperature
        intemp_th_vt = ValueTuple(self.day_stats['inTemp'].max,
                                  self.p_temp_type,
                                  self.p_temp_group)
        intemp_th = convert(intemp_th_vt, self.temp_group).value
        intemp_th_loop_vt = ValueTuple(self.buffer.intempH_loop[0],
                                       self.p_temp_type,
                                       self.p_temp_group)
        intemp_h_loop = convert(intemp_th_loop_vt, self.temp_group).value
        intemp_th = weeutil.weeutil.max_with_none([intemp_h_loop, intemp_th])
        intemp_th = intemp_th if intemp_th is not None else intemp
        data['intempTH'] = self.temp_format % intemp_th
        # TintempTL - time of today's low inside temp (hh:mm)
        if intemp_l_loop is not None and intemp_tl is not None and intemp_l_loop >= intemp_tl:
            tintemp_tl = time.localtime(self.day_stats['inTemp'].mintime)
        else:
            tintemp_tl = time.localtime(self.buffer.intempL_loop[1])
        data['TintempTL'] = time.strftime(self.time_format, tintemp_tl)
        # TintempTH - time of today's high inside temp (hh:mm)
        if intemp_h_loop is not None and intemp_th is not None and intemp_h_loop <= intemp_th:
            tintemp_th = time.localtime(self.day_stats['inTemp'].maxtime)
        else:
            tintemp_th = time.localtime(self.buffer.intempH_loop[1])
        data['TintempTH'] = time.strftime(self.time_format, tintemp_th)
        # hum - relative humidity
        hum = packet_d['outHumidity'] if packet_d['outHumidity'] is not None else 0.0
        data['hum'] = self.hum_format % hum
        # humTL - today's low relative humidity
        hum_tl = weeutil.weeutil.min_with_none([self.buffer.humL_loop[0],
                                               self.day_stats['outHumidity'].min])
        hum_tl = hum_tl if hum_tl is not None else hum
        data['humTL'] = self.hum_format % hum_tl
        # humTH - today's high relative humidity
        hum_th = weeutil.weeutil.max_with_none([self.buffer.humH_loop[0], self.day_stats['outHumidity'].max, 0.0])
        hum_th = hum_th if hum_th is not None else hum
        data['humTH'] = self.hum_format % hum_th
        # ThumTL - time of today's low relative humidity (hh:mm)
        if self.buffer.humL_loop[0] is not None and hum_tl is not None and self.buffer.humL_loop[0] >= hum_tl:
            thum_tl = time.localtime(self.day_stats['outHumidity'].mintime)
        else:
            thum_tl = time.localtime(self.buffer.humL_loop[1])
        # TODO. Remove following two lines
        # thum_tl = time.localtime(self.day_stats['outHumidity'].mintime) if self.buffer.humL_loop[0] >= hum_tl else \
        #    time.localtime(self.buffer.humL_loop[1])
        data['ThumTL'] = time.strftime(self.time_format, thum_tl)
        # ThumTH - time of today's high relative humidity (hh:mm)
        if self.buffer.humH_loop[0] is not None and hum_th is not None and self.buffer.humH_loop[0] <= hum_th:
            thum_th = time.localtime(self.day_stats['outHumidity'].maxtime)
        else:
            thum_th = time.localtime(self.buffer.humH_loop[1])
        # TODO. Remove following two lines
        # thum_th = time.localtime(self.day_stats['outHumidity'].maxtime) if self.buffer.humH_loop[0] <= hum_th else \
        #    time.localtime(self.buffer.humH_loop[1])
        data['ThumTH'] = time.strftime(self.time_format, thum_th)
        # inhum - inside humidity
        if 'inHumidity' not in packet_d:
            data['inhum'] = self.hum_format % 0.0
        else:
            inhum = packet_d['inHumidity'] if packet_d['inHumidity'] is not None else 0.0
            data['inhum'] = self.hum_format % inhum
        # dew - dew point
        dew_vt = ValueTuple(packet_d['dewpoint'],
                            self.p_temp_type,
                            self.p_temp_group)
        dew = convert(dew_vt, self.temp_group).value
        dew = dew if dew is not None else convert(ValueTuple(0.0, 'degree_C', 'group_temperature'),
                                                  self.temp_group).value
        data['dew'] = self.temp_format % dew
        # dewpointTL - today's low dew point
        dewpoint_tl_vt = ValueTuple(self.day_stats['dewpoint'].min,
                                    self.p_temp_type,
                                    self.p_temp_group)
        dewpoint_tl = convert(dewpoint_tl_vt, self.temp_group).value
        dewpoint_tl_loop_vt = ValueTuple(self.buffer.dewpointL_loop[0],
                                         self.p_temp_type,
                                         self.p_temp_group)
        dewpoint_l_loop = convert(dewpoint_tl_loop_vt, self.temp_group).value
        dewpoint_tl = weeutil.weeutil.min_with_none([dewpoint_l_loop, dewpoint_tl])
        dewpoint_tl = dewpoint_tl if dewpoint_tl is not None else dew
        data['dewpointTL'] = self.temp_format % dewpoint_tl
        # dewpointTH - today's high dew point
        dewpoint_th_vt = ValueTuple(self.day_stats['dewpoint'].max,
                                    self.p_temp_type,
                                    self.p_temp_group)
        dewpoint_th = convert(dewpoint_th_vt, self.temp_group).value
        dewpoint_th_loop_vt = ValueTuple(self.buffer.dewpointH_loop[0],
                                         self.p_temp_type,
                                         self.p_temp_group)
        dewpoint_h_loop = convert(dewpoint_th_loop_vt, self.temp_group).value
        dewpoint_th = weeutil.weeutil.max_with_none([dewpoint_h_loop, dewpoint_th])
        dewpoint_th = dewpoint_th if dewpoint_th is not None else dew
        data['dewpointTH'] = self.temp_format % dewpoint_th
        # TdewpointTL - time of today's low dew point (hh:mm)
        if dewpoint_l_loop is not None and dewpoint_tl is not None and dewpoint_l_loop >= dewpoint_tl:
            tdewpoint_tl = time.localtime(self.day_stats['dewpoint'].mintime)
        else:
            tdewpoint_tl = time.localtime(self.buffer.dewpointL_loop[1])
        # TODO. Remove following two lines
        # tdewpoint_tl = time.localtime(self.day_stats['dewpoint'].mintime) if dewpoint_l_loop >= dewpoint_tl else \
        #     time.localtime(self.buffer.dewpointL_loop[1])
        data['TdewpointTL'] = time.strftime(self.time_format, tdewpoint_tl)
        # TdewpointTH - time of today's high dew point (hh:mm)
        if dewpoint_h_loop is not None and  dewpoint_th is not None and dewpoint_h_loop <= dewpoint_th:
            tdewpoint_th = time.localtime(self.day_stats['dewpoint'].maxtime)
        else:
            tdewpoint_th = time.localtime(self.buffer.dewpointH_loop[1])
        # TODO. Remove following two lines
        # tdewpoint_th = time.localtime(self.day_stats['dewpoint'].maxtime) if dewpoint_h_loop <= dewpoint_th else \
        #     time.localtime(self.buffer.dewpointH_loop[1])
        data['TdewpointTH'] = time.strftime(self.time_format, tdewpoint_th)
        # wchill - wind chill
        wchill_vt = ValueTuple(packet_d['windchill'],
                               self.p_temp_type,
                               self.p_temp_group)
        wchill = convert(wchill_vt, self.temp_group).value
        wchill = wchill if wchill is not None else convert(ValueTuple(0.0, 'degree_C', 'group_temperature'),
                                                           self.temp_group).value
        data['wchill'] = self.temp_format % wchill
        # wchillTL - today's low wind chill
        wchill_tl_vt = ValueTuple(self.day_stats['windchill'].min,
                                  self.p_temp_type,
                                  self.p_temp_group)
        wchill_tl = convert(wchill_tl_vt, self.temp_group).value
        wchill_tl_loop_vt = ValueTuple(self.buffer.wchillL_loop[0],
                                       self.p_temp_type,
                                       self.p_temp_group)
        wchill_l_loop = convert(wchill_tl_loop_vt, self.temp_group).value
        wchill_tl = weeutil.weeutil.min_with_none([wchill_l_loop, wchill_tl])
        wchill_tl = wchill_tl if wchill_tl is not None else wchill
        data['wchillTL'] = self.temp_format % wchill_tl
        # TwchillTL - time of today's low wind chill (hh:mm)
        if wchill_l_loop is not None and wchill_tl is not None and wchill_l_loop >= wchill_tl:
            twchill_tl = time.localtime(self.day_stats['windchill'].mintime)
        else:
            twchill_tl = time.localtime(self.buffer.wchillL_loop[1])
        # TODO. Remove following two lines
        # twchill_tl = time.localtime(self.day_stats['windchill'].mintime) if wchill_l_loop >= wchill_tl else \
        #     time.localtime(self.buffer.wchillL_loop[1])
        data['TwchillTL'] = time.strftime(self.time_format, twchill_tl)
        # heatindex - heat index
        heatindex_vt = ValueTuple(packet_d['heatindex'],
                                  self.p_temp_type,
                                  self.p_temp_group)
        heatindex = convert(heatindex_vt, self.temp_group).value
        heatindex = heatindex if heatindex is not None else convert(ValueTuple(0.0, 'degree_C', 'group_temperature'),
                                                                    self.temp_group).value
        data['heatindex'] = self.temp_format % heatindex
        # heatindexTH - today's high heat index
        heatindex_th_vt = ValueTuple(self.day_stats['heatindex'].max,
                                     self.p_temp_type,
                                     self.p_temp_group)
        heatindex_th = convert(heatindex_th_vt, self.temp_group).value
        heatindex_th_loop_vt = ValueTuple(self.buffer.heatindexH_loop[0],
                                          self.p_temp_type,
                                          self.p_temp_group)
        heatindex_h_loop = convert(heatindex_th_loop_vt, self.temp_group).value
        heatindex_th = weeutil.weeutil.max_with_none([heatindex_h_loop, heatindex_th])
        heatindex_th = heatindex_th if heatindex_th is not None else heatindex
        data['heatindexTH'] = self.temp_format % heatindex_th
        # TheatindexTH - time of today's high heat index (hh:mm)
        if heatindex_h_loop is not None and heatindex_th is not None and heatindex_h_loop >= heatindex_th:
            theatindex_th = time.localtime(self.day_stats['heatindex'].maxtime)
        else:
            theatindex_th = time.localtime(self.buffer.heatindexH_loop[1])
        # TODO. Remove following two lines
        # theatindex_th = time.localtime(self.day_stats['heatindex'].maxtime) if heatindex_h_loop >= heatindex_th else \
        #     time.localtime(self.buffer.heatindexH_loop[1])
        data['TheatindexTH'] = time.strftime(self.time_format, theatindex_th)
        # apptemp - apparent temperature
        if 'appTemp' in packet_d:
            # appTemp has been calculated for us so use it
            apptemp_vt = ValueTuple(packet_d['appTemp'],
                                    self.p_temp_type,
                                    self.p_temp_group)
        else:
            # apptemp not available so calculate it
            # first get the arguments for the calculation
            temp_c = convert(temp_vt, 'degree_C').value
            windspeed_vt = ValueTuple(packet_d['windSpeed'],
                                      self.p_wind_type,
                                      self.p_wind_group)
            windspeed_ms = convert(windspeed_vt, 'meter_per_second').value
            # now calculate it
            apptemp_c = weewx.wxformulas.apptempC(temp_c,
                                                  packet_d['outHumidity'],
                                                  windspeed_ms)
            apptemp_vt = ValueTuple(apptemp_c, 'degree_C', 'group_temperature')
        apptemp = convert(apptemp_vt, self.temp_group).value
        apptemp = apptemp if apptemp is not None else convert(ValueTuple(0.0, 'degree_C', 'group_temperature'),
                                                              self.temp_group).value
        data['apptemp'] = self.temp_format % apptemp
        # apptempTL - today's low apparent temperature
        # apptempTH - today's high apparent temperature
        # TapptempTL - time of today's low apparent temperature (hh:mm)
        # TapptempTH - time of today's high apparent temperature (hh:mm)
        if 'appTemp' in self.apptemp_day_stats:
            # we have day stats for appTemp
            apptemp_tl_vt = ValueTuple(self.apptemp_day_stats['appTemp'].min,
                                       self.p_temp_type,
                                       self.p_temp_group)
            apptemp_tl = convert(apptemp_tl_vt, self.temp_group).value
            apptemp_tl_loop_vt = ValueTuple(self.buffer.apptempL_loop[0],
                                            self.p_temp_type,
                                            self.p_temp_group)
            apptemp_l_loop = convert(apptemp_tl_loop_vt, self.temp_group).value
            apptemp_tl = weeutil.weeutil.min_with_none([apptemp_l_loop, apptemp_tl])
            apptemp_th_vt = ValueTuple(self.apptemp_day_stats['appTemp'].max,
                                       self.p_temp_type,
                                       self.p_temp_group)
            apptemp_th = convert(apptemp_th_vt, self.temp_group).value
            apptemp_th_loop_vt = ValueTuple(self.buffer.apptempH_loop[0],
                                            self.p_temp_type,
                                            self.p_temp_group)
            apptemp_h_loop = convert(apptemp_th_loop_vt, self.temp_group).value
            apptemp_th = weeutil.weeutil.max_with_none([apptemp_h_loop, apptemp_th])
            if apptemp_l_loop is not None and apptemp_tl is not None and apptemp_l_loop >= apptemp_tl:
                tapptemp_tl = time.localtime(self.apptemp_day_stats['appTemp'].mintime)
            else:
                tapptemp_tl = time.localtime(self.buffer.apptempL_loop[1])
            # TODO. Remove following three lines
            # tapptemp_tl = time.localtime(self.apptemp_day_stats['appTemp'].mintime) if \
            #    apptemp_l_loop >= apptemp_tl else \
            #     time.localtime(self.buffer.apptempL_loop[1])
            if apptemp_h_loop is not None and apptemp_th is not None and apptemp_h_loop <= apptemp_th:
                tapptemp_th = time.localtime(self.apptemp_day_stats['appTemp'].maxtime)
            else:
                tapptemp_th = time.localtime(self.buffer.apptempH_loop[1])
            # TODO. Remove following three lines
            # tapptemp_th = time.localtime(self.apptemp_day_stats['appTemp'].maxtime) if \
            #     apptemp_h_loop <= apptemp_th else \
            #     time.localtime(self.buffer.apptempH_loop[1])
        else:
            # There are no appTemp day stats. Normally we would return None but
            # the SteelSeries Gauges do not like None/null. Return the current
            # appTemp value so as to not upset the gauge auto scaling. The day
            # apptemp range wedge will not show, and the mouse-over low/highs
            # will be wrong but it is the best we can do.
            apptemp_tl = apptemp
            apptemp_th = apptemp
            tapptemp_tl = datetime.date.today().timetuple()
            tapptemp_th = datetime.date.today().timetuple()
        apptemp_tl = apptemp_tl if apptemp_tl is not None else \
            convert(ValueTuple(0.0, 'degree_C', 'group_temperature'), self.temp_group).value
        data['apptempTL'] = self.temp_format % apptemp_tl
        apptemp_th = apptemp_th if apptemp_th is not None else \
            convert(ValueTuple(0.0, 'degree_C', 'group_temperature'), self.temp_group).value
        data['apptempTH'] = self.temp_format % apptemp_th
        data['TapptempTL'] = time.strftime(self.time_format, tapptemp_tl)
        data['TapptempTH'] = time.strftime(self.time_format, tapptemp_th)
        # humidex - humidex
        if 'humidex' in packet_d:
            # humidex is in the packet so use it
            humidex_vt = ValueTuple(packet_d['humidex'],
                                    self.p_temp_type,
                                    self.p_temp_group)
            humidex = convert(humidex_vt, self.temp_group).value
        else:   # No humidex in our loop packet so all we can do is calculate it.
            # humidex is not in the packet so calculate it
            temp_c = convert(temp_vt, 'degree_C').value
            humidex_c = weewx.wxformulas.humidexC(temp_c,
                                                  packet_d['outHumidity'])
            humidex_vt = ValueTuple(humidex_c, 'degree_C', 'group_temperature')
            humidex = convert(humidex_vt, self.temp_group).value
        humidex = humidex if humidex is not None else \
            convert(ValueTuple(0.0, 'degree_C', 'group_temperature'), self.temp_group).value
        data['humidex'] = self.temp_format % humidex
        # press - barometer
        press_vt = ValueTuple(packet_d['barometer'],
                              self.p_baro_type,
                              self.p_baro_group)
        press = convert(press_vt, self.pres_group).value
        press = press if press is not None else 0.0
        data['press'] = self.pres_format % press
        # pressTL - today's low barometer
        # pressTH - today's high barometer
        # TpressTL - time of today's low barometer (hh:mm)
        # TpressTH - time of today's high barometer (hh:mm)
        if 'barometer' in self.day_stats:
            press_tl_vt = ValueTuple(self.day_stats['barometer'].min,
                                     self.p_baro_type,
                                     self.p_baro_group)
            press_tl = convert(press_tl_vt, self.pres_group).value
            press_l_loop_vt = ValueTuple(self.buffer.pressL_loop[0],
                                         self.p_baro_type,
                                         self.p_baro_group)
            press_l_loop = convert(press_l_loop_vt, self.pres_group).value
            press_tl = weeutil.weeutil.min_with_none([press_l_loop, press_tl])
            press_tl = press_tl if press_tl is not None else press
            data['pressTL'] = self.pres_format % press_tl
            press_th_vt = ValueTuple(self.day_stats['barometer'].max,
                                     self.p_baro_type,
                                     self.p_baro_group)
            press_th = convert(press_th_vt, self.pres_group).value
            press_h_loop_vt = ValueTuple(self.buffer.pressH_loop[0],
                                         self.p_baro_type,
                                         self.p_baro_group)
            press_h_loop = convert(press_h_loop_vt, self.pres_group).value
            press_th = weeutil.weeutil.max_with_none([press_h_loop, press_th, 0.0])
            data['pressTH'] = self.pres_format % press_th
            if press_l_loop is not None and press_tl is not None and press_l_loop >= press_tl:
                tpress_tl = time.localtime(self.day_stats['barometer'].mintime)
            else:
                tpress_tl = time.localtime(self.buffer.pressL_loop[1])
            # TODO. Remove following two lines
            # tpress_tl = time.localtime(self.day_stats['barometer'].mintime) if press_l_loop >= press_tl else \
            #     time.localtime(self.buffer.pressL_loop[1])
            data['TpressTL'] = time.strftime(self.time_format, tpress_tl)
            if press_h_loop is not None and press_th is not None and press_h_loop <= press_th:
                tpress_th = time.localtime(self.day_stats['barometer'].maxtime)
            else:
                tpress_th = time.localtime(self.buffer.pressH_loop[1])
            # TODO. Remove following two lines
            # tpress_th = time.localtime(self.day_stats['barometer'].maxtime) if press_h_loop <= press_th else \
            #     time.localtime(self.buffer.pressH_loop[1])
            data['TpressTH'] = time.strftime(self.time_format, tpress_th)
        else:
            data['pressTL'] = self.pres_format % 0.0
            data['pressTH'] = self.pres_format % 0.0
            data['TpressTL'] = None
            data['TpressTH'] = None
=======

        # TODO. pressL and pressH need to be refactored to use a field map
>>>>>>> effd9621
        # pressL - all time low barometer
        if self.min_barometer is not None:
            press_l_vt = ValueTuple(self.min_barometer,
                                    self.packet_unit_dict['barometer']['units'],
                                    self.packet_unit_dict['barometer']['group'])
        else:
            press_l_vt = ValueTuple(850, 'hPa', self.packet_unit_dict['barometer']['group'])
        press_l = convert(press_l_vt, self.pres_group).value
        data['pressL'] = self.pres_format % press_l
        # pressH - all time high barometer
        if self.max_barometer is not None:
            press_h_vt = ValueTuple(self.max_barometer,
                                    self.packet_unit_dict['barometer']['units'],
                                    self.packet_unit_dict['barometer']['group'])
        else:
            press_h_vt = ValueTuple(1100, 'hPa', self.packet_unit_dict['barometer']['group'])
        press_h = convert(press_h_vt, self.pres_group).value
        data['pressH'] = self.pres_format % press_h

        # domwinddir - Today's dominant wind direction as compass point
        dom_dir = self.buffer['wind'].day_vec_avg.dir
        data['domwinddir'] = degree_to_compass(dom_dir)

        # WindRoseData -
        data['WindRoseData'] = self.rose

        # hourlyrainTH - Today's highest hourly rain
        # FIXME. Need to determine hourlyrainTH
        data['hourlyrainTH'] = "0.0"

        # ThourlyrainTH - time of Today's highest hourly rain
        # FIXME. Need to determine ThourlyrainTH
        data['ThourlyrainTH'] = "00:00"

        # LastRainTipISO - date and time of last rainfall
        if self.last_rain_ts is not None:
            _last_rain_tip_iso = time.strftime(self.date_format,
                                               time.localtime(self.last_rain_ts))
        else:
            _last_rain_tip_iso = "1/1/1900 00:00"
        data['LastRainTipISO'] = _last_rain_tip_iso

        # wspeed - wind speed (average)
        # obtain the average wind speed from the buffer
        _wspeed = self.buffer['windSpeed'].history_avg(ts=ts, age=600)
        # put into a ValueTuple so we can convert
        wspeed_vt = ValueTuple(_wspeed,
                               self.packet_unit_dict['windSpeed']['units'],
                               self.packet_unit_dict['windSpeed']['group'])
        # convert to output units
        wspeed = convert(wspeed_vt, self.wind_group).value
        # handle None values
        wspeed = wspeed if wspeed is not None else 0.0
        data['wspeed'] = self.wind_format % wspeed

        # wgust - 10 minute high gust
        # first look for max windGust value in the history, if windGust is not
        # in the buffer then use windSpeed, if no windSpeed then use 0.0
        if 'windGust' in self.buffer:
            wgust = self.buffer['windGust'].history_max(ts, age=600).value
        elif 'windSpeed' in self.buffer:
            wgust = self.buffer['windSpeed'].history_max(ts, age=600).value
        else:
            wgust = 0.0
        # put into a ValueTuple so we can convert
        wgust_vt = ValueTuple(wgust,
                              self.packet_unit_dict['windSpeed']['units'],
                              self.packet_unit_dict['windSpeed']['group'])
        # convert to output units
        wgust = convert(wgust_vt, self.wind_group).value
        data['wgust'] = self.wind_format % wgust

        # bearing - wind bearing (degrees)
        bearing = packet['windDir']
        bearing = bearing if bearing is not None else self.last_dir
        # save this bearing to use next time if there is no windDir, this way
        # our wind dir needle will always how the last non-None windDir rather
        # than return to 0
        self.last_dir = bearing
        data['bearing'] = self.dir_format % bearing

        # avgbearing - 10-minute average wind bearing (degrees)
<<<<<<< HEAD
        avg_bearing = self.windDirAvg if self.windDirAvg is not None else self.last_average_dir
        self.last_average_dir = avg_bearing
        data['avgbearing'] = self.dir_format % avg_bearing
        # bearingTM - The wind bearing at the time of today's high gust
        # As our self.day_stats is really a WeeWX accumulator filled with the
        # relevant days stats we need to use .max_dir rather than .gustdir
        # to get the gust direction for the day.
        bearing_tm = self.day_stats['wind'].max_dir if self.day_stats['wind'].max_dir is not None else 0
        bearing_tm = self.buffer.wgustM_loop[1] if wgust_tm == wgust_m_loop else bearing_tm
        data['bearingTM'] = self.dir_format % bearing_tm
=======
        data['avgbearing'] = self.dir_format % avg_bearing_10 if avg_bearing_10 is not None else self.dir_format % 0.0

>>>>>>> effd9621
        # BearingRangeFrom10 - The 'lowest' bearing in the last 10 minutes
        # BearingRangeTo10 - The 'highest' bearing in the last 10 minutes
        # (or as configured using AvgBearingMinutes in cumulus.ini), rounded
        # down to nearest 10 degrees
        if avg_bearing_10 is not None:
            # First obtain a list of wind direction history over the last
            # 10 minutes, but we want the direction to be in -180 to
            # 180 degrees range rather than from 0 to 360 degrees. Also the
            # values must be relative to the 10 minute average wind direction.
            # Wrap in a try.except just in case.
            try:
                _offset_dir = [self.to_plusminus(obs.value.dir-avg_bearing_10) for obs in self.buffer['wind'].history]
            except (TypeError, ValueError):
                # if we strike an error then return 0 for both results
                bearing_range_from_10 = 0
                bearing_range_to_10 = 0
            # Now find the min and max values and transpose back to the 0 to
            # 360 degrees range relative to North (0 degrees). Wrap in a
            # try..except just in case.
            try:
                bearing_range_from_10 = self.to_threesixty(min(_offset_dir) + avg_bearing_10)
                bearing_range_to_10 = self.to_threesixty(max(_offset_dir) + avg_bearing_10)
            except TypeError:
                # if we strike an error then return 0 for both results
                bearing_range_from_10 = 0
                bearing_range_to_10 = 0
        else:
            bearing_range_from_10 = 0
            bearing_range_to_10 = 0
        # store the formatted results
        data['BearingRangeFrom10'] = self.dir_format % bearing_range_from_10
        data['BearingRangeTo10'] = self.dir_format % bearing_range_to_10

        # forecast - forecast text
        _text = self.scroller_text if self.scroller_text is not None else ''
        # format the forecast string, we might get a UnicodeDecode error, be
        # prepared to catch it
        try:
            data['forecast'] = time.strftime(_text, time.localtime(ts))
        except UnicodeEncodeError:
            # FIXME. Possible unicode/bytes issue
            data['forecast'] = time.strftime(_text.encode('ascii', 'ignore'), time.localtime(ts))
        # version - weather software version
        data['version'] = '%s' % weewx.__version__
        # build -
        data['build'] = ''
        # ver - gauge-data.txt version number
        data['ver'] = self.version
        # month to date rain, only calculate if we have been asked
        # TODO. Check this, particularly usage of buffer['rain'].sum
        if self.mtd_rain:
            if self.month_rain is not None:
                rain_m = convert(self.month_rain, self.rain_group).value
                rain_b_vt = ValueTuple(self.buffer['rain'].sum,
                                       self.packet_unit_dict['rain']['units'],
                                       self.packet_unit_dict['rain']['group'])
                rain_b = convert(rain_b_vt, self.rain_group).value
                if rain_m is not None and rain_b is not None:
                    rain_m = rain_m + rain_b
                else:
                    rain_m = 0.0
            else:
                rain_m = 0.0
            data['mrfall'] = self.rain_format % rain_m
        # year to date rain, only calculate if we have been asked
        # TODO. Check this, particularly usage of buffer['rain'].sum
        if self.ytd_rain:
            if self.year_rain is not None:
                rain_y = convert(self.year_rain, self.rain_group).value
                rain_b_vt = ValueTuple(self.buffer['rain'].sum,
                                       self.packet_unit_dict['rain']['units'],
                                       self.packet_unit_dict['rain']['group'])
                rain_b = convert(rain_b_vt, self.rain_group).value
                if rain_y is not None and rain_b is not None:
                    rain_y = rain_y + rain_b
                else:
                    rain_y = 0.0
            else:
                rain_y = 0.0
            data['yrfall'] = self.rain_format % rain_y

        # now populate all fields in the field map
        for field in self.field_map:
            data[field] = self.get_field_value(field, packet)
        return data

    def process_new_archive_record(self, record):
        """Control processing when new a archive record is presented."""

        # set our lost contact flag if applicable
        self.lost_contact_flag = self.get_lost_contact(record, 'archive')
        # save the windSpeed value to use as our archive period average
        if 'windSpeed' in record:
            self.windSpeedAvg_vt = weewx.units.as_value_tuple(record, 'windSpeed')
        else:
            self.windSpeedAvg_vt = ValueTuple(None, 'km_per_hour', 'group_speed')

    def calc_last_rain_stamp(self):
        """Calculate the timestamp of the last rain.

        Searching a large archive for the last rainfall could be time consuming
        so first search the daily summaries for the day of last rain and then
        search that day for the actual timestamp.
        """

        _row = self.db_manager.getSql("SELECT MAX(dateTime) FROM archive_day_rain WHERE sum > 0")
        last_rain_ts = _row[0]
        # now limit our search on the archive to the day concerned, wrap in a
        # try statement just in case
        if last_rain_ts is not None:
            # We have a day so get a TimeSpan for the day containing
            # last_rain_ts. last_rain_ts will be set to midnight at the start
            # of a day (daily summary requirement) but in the archive this ts
            # would belong to the previous day, so add 1 second and obtain the
            # TimeSpan for the archive day containing that ts.
            last_rain_tspan = weeutil.weeutil.archiveDaySpan(last_rain_ts+1)
            try:
                _row = self.db_manager.getSql("SELECT MAX(dateTime) FROM archive "
                                              "WHERE rain > 0 AND dateTime > ? AND dateTime <= ?",
                                              last_rain_tspan)
                last_rain_ts = _row[0]
            except (IndexError, TypeError):
                last_rain_ts = None
        return last_rain_ts

    def get_lost_contact(self, rec, packet_type):
        """Determine is station has lost contact with sensors."""

        # default to lost contact = False
        result = False
        # if we are not ignoring the lost contact test do the check
        if not self.ignore_lost_contact:
            if ((packet_type == 'loop' and self.station_type in LOOP_STATIONS) or
                    (packet_type == 'archive' and self.station_type in ARCHIVE_STATIONS)):
                _v = STATION_LOST_CONTACT[self.station_type]['value']
                try:
                    result = rec[STATION_LOST_CONTACT[self.station_type]['field']] == _v
                except KeyError:
                    log.debug("KeyError: Could not determine sensor contact state")
                    result = True
        return result

    @staticmethod
    def to_plusminus(val):
        """Map a 0 to 360 degree direction to -180 to +180 degrees."""

        if val is not None and val > 180:
            return val - 360
        else:
            return val

    @staticmethod
    def to_threesixty(val):
        """Map a -180 to +180 degrees direction to 0 to 360 degrees."""

        if val is not None and val < 0:
            return val + 360
        else:
            return val


# ============================================================================
#                           class ObsBuffer
# ============================================================================

class ObsBuffer(object):
    """Base class to buffer an obs."""

    def __init__(self, stats, units=None, history=False):
        self.units = units
        self.last = None
        self.lasttime = None
        if history:
            self.use_history = True
            self.history_full = False
            self.history = []
        else:
            self.use_history = False

    def add_value(self, val, ts, hilo=True):
        """Add a value to my hilo and history stats as required."""

        pass

    def day_reset(self):
        """Reset the vector obs buffer."""

        pass

    def trim_history(self, ts):
        """Trim any old data from the history list."""

        # calc ts of oldest sample we want to retain
        oldest_ts = ts - MAX_AGE
        # set history_full property
        self.history_full = min([a.ts for a in self.history if a.ts is not None]) <= oldest_ts
        # remove any values older than oldest_ts
        self.history = [s for s in self.history if s.ts > oldest_ts]

    def history_max(self, ts, age=MAX_AGE):
        """Return the max value in my history.

        Search the last age seconds of my history for the max value and the
        corresponding timestamp.

        Inputs:
            ts:  the timestamp to start searching back from
            age: the max age of the records being searched

        Returns:
            An object of type ObsTuple where value is a 3 way tuple of
            (value, x component, y component) and ts is the timestamp when
            it occurred.
        """

        born = ts - age
        snapshot = [a for a in self.history if a.ts >= born]
        if len(snapshot) > 0:
            _max = max(snapshot, key=itemgetter(1))
            return ObsTuple(_max[0], _max[1])
        else:
            return None

    def history_avg(self, ts, age=MAX_AGE):
        """Return the average value in my history.

        Search the last age seconds of my history for the max value and the
        corresponding timestamp.

        Inputs:
            ts:  the timestamp to start searching back from
            age: the max age of the records being searched

        Returns:
            An object of type ObsTuple where value is a 3 way tuple of
            (value, x component, y component) and ts is the timestamp when
            it occurred.
        """

        born = ts - age
        snapshot = [a.value for a in self.history if a.ts >= born]
        if len(snapshot) > 0:
            return float(sum(snapshot)/len(snapshot))
        else:
            return None


# ============================================================================
#                             class VectorBuffer
# ============================================================================

class VectorBuffer(ObsBuffer):
    """Class to buffer vector obs."""

    default_init = (None, None, None, None, None, 0.0, 0.0, 0.0, 0.0, 0)

    def __init__(self, stats, units=None, history=False):
        # initialize my superclass
        super(VectorBuffer, self).__init__(stats, units=units, history=history)

        if stats:
            self.min = stats.min
            self.mintime = stats.mintime
            self.max = stats.max
            self.max_dir = stats.max_dir
            self.maxtime = stats.maxtime
            self.sum = stats.sum
            self.xsum = stats.xsum
            self.ysum = stats.ysum
            self.sumtime = stats.sumtime
            self.count = stats.count
        else:
            (self.min, self.mintime,
             self.max, self.max_dir,
             self.maxtime, self.sum,
             self.xsum, self.ysum,
             self.sumtime, self.count) = VectorBuffer.default_init

    def add_value(self, val, ts, hilo=True):
        """Add a value to my hilo and history stats as required."""

        if val.mag is not None:
            if hilo:
                if self.min is None or val.mag < self.min:
                    self.min = val.mag
                    self.mintime = ts
                if self.max is None or val.mag > self.max:
                    self.max = val.mag
                    self.max_dir = val.dir
                    self.maxtime = ts
            self.sum += val.mag
            if self.lasttime:
                self.sumtime += ts - self.lasttime
            if val.dir is not None:
                self.xsum += val.mag * math.cos(math.radians(90.0 - val.dir))
                self.ysum += val.mag * math.sin(math.radians(90.0 - val.dir))
            if self.lasttime is None or ts >= self.lasttime:
                self.last = val
                self.lasttime = ts
            self.count += 1
            if self.use_history and val.dir is not None:
                self.history.append(ObsTuple(val, ts))
                self.trim_history(ts)

    def day_reset(self):
        """Reset the vector obs buffer."""

        (self.min, self.mintime,
         self.max, self.max_dir,
         self.maxtime, self.sum,
         self.xsum, self.ysum,
         self.sumtime, self.count) = VectorBuffer.default_init

    @property
    def day_vec_avg(self):
        """The day average vector."""

        try:
            _magnitude = math.sqrt((self.xsum**2 + self.ysum**2) / self.sumtime**2)
        except ZeroDivisionError:
            return VectorTuple(0.0, 0.0)
        _direction = 90.0 - math.degrees(math.atan2(self.ysum, self.xsum))
        _direction = _direction if _direction >= 0.0 else _direction + 360.0
        return VectorTuple(_magnitude, _direction)

    @property
    def history_vec_avg(self):
        """The history average vector.

        The period over which the average is calculated is the the history
        retention period (nominally 10 minutes).
        """

        # TODO. Check the maths here, time ?
        result = VectorTuple(None, None)
        if self.use_history and len(self.history) > 0:
            xy = [(ob.value.mag * math.cos(math.radians(90.0 - ob.value.dir)),
                   ob.value.mag * math.sin(math.radians(90.0 - ob.value.dir))) for ob in self.history]
            xsum = sum(x for x, y in xy)
            ysum = sum(y for x, y in xy)
            oldest_ts = min(ob.ts for ob in self.history)
            _magnitude = math.sqrt((xsum**2 + ysum**2) / (time.time() - oldest_ts)**2)
            _direction = 90.0 - math.degrees(math.atan2(ysum, xsum))
            _direction = _direction if _direction >= 0.0 else _direction + 360.0
            result = VectorTuple(_magnitude, _direction)
        return result

    @property
    def history_vec_dir(self):
        """The history vector average direction.

<<<<<<< HEAD
        Almost operates as a mini WeeWX accumulator but wind data is stored in
        lists to allow samples to be added at one end and old samples dropped
        at the other end.
=======
        The period over which the average is calculated is the the history
        retention period (nominally 10 minutes).
        """
>>>>>>> effd9621

        result = None
        if self.use_history and len(self.history) > 0:
            xy = [(ob.value.mag * math.cos(math.radians(90.0 - ob.value.dir)),
                   ob.value.mag * math.sin(math.radians(90.0 - ob.value.dir))) for ob in self.history]
            xsum = sum(x for x, y in xy)
            ysum = sum(y for x, y in xy)
            _direction = 90.0 - math.degrees(math.atan2(ysum, xsum))
            result = _direction if _direction >= 0.0 else _direction + 360.0
        return result

# ============================================================================
#                             class ScalarBuffer
# ============================================================================

class ScalarBuffer(ObsBuffer):
    """Class to buffer scalar obs."""

    default_init = (None, None, None, None, 0.0, 0)

    def __init__(self, stats, units=None, history=False):
        # initialize my superclass
        super(ScalarBuffer, self).__init__(stats, units=units, history=history)

        if stats:
            self.min = stats.min
            self.mintime = stats.mintime
            self.max = stats.max
            self.maxtime = stats.maxtime
            self.sum = stats.sum
            self.count = stats.count
        else:
            (self.min, self.mintime,
             self.max, self.maxtime,
             self.sum, self.count) = ScalarBuffer.default_init

    def add_value(self, val, ts, hilo=True):
        """Add a value to my stats as required."""

        if val is not None:
            if hilo:
                if self.min is None or val < self.min:
                    self.min = val
                    self.mintime = ts
                if self.max is None or val > self.max:
                    self.max = val
                    self.maxtime = ts
            self.sum += val
            if self.lasttime is None or ts >= self.lasttime:
                self.last = val
                self.lasttime = ts
            self.count += 1
            if self.use_history:
                self.history.append(ObsTuple(val, ts))
                self.trim_history(ts)

    def day_reset(self):
        """Reset the scalar obs buffer."""

        (self.min, self.mintime,
         self.max, self.maxtime,
         self.sum, self.count) = ScalarBuffer.default_init


# ============================================================================
#                               class Buffer
# ============================================================================

class Buffer(dict):
    """Class to buffer various loop packet obs.

    If archive based stats are an efficient means of getting stats for today.
    However, their use would mean that any daily stat (eg today's max outTemp)
    that 'occurs' after the most recent archive record but before the next
    archive record is written to archive will not be captured. For this reason
    selected loop data is buffered to ensure that such stats are correctly
    reflected.
    """

    def __init__(self, manifest, day_stats, additional_day_stats):
        """Initialise an instance of our class."""

        self.manifest = manifest
        # seed our buffer objects from day_stats
        for obs in [f for f in day_stats if f in self.manifest]:
            seed_func = seed_functions.get(obs, Buffer.seed_scalar)
            seed_func(self, day_stats, obs, history=obs in HIST_MANIFEST)
        # seed our buffer objects from additional_day_stats
        if additional_day_stats:
            for obs in [f for f in additional_day_stats if f in self.manifest]:
                if obs not in self:
                    seed_func = seed_functions.get(obs, Buffer.seed_scalar)
                    seed_func(self, additional_day_stats, obs,
                              history=obs in HIST_MANIFEST)
        # timestamp of the last packet containing windSpeed, used for windrun
        # calcs
        self.last_windSpeed_ts = None

    def seed_scalar(self, stats, obs_type, history):
        """Seed a scalar buffer."""

        self[obs_type] = init_dict.get(obs_type, ScalarBuffer)(stats=stats[obs_type],
                                                               units=stats.unit_system,
                                                               history=history)

    def seed_vector(self, stats, obs_type, history):
        """Seed a vector buffer."""

        self[obs_type] = init_dict.get(obs_type, VectorBuffer)(stats=stats[obs_type],
                                                               units=stats.unit_system,
                                                               history=history)

    def add_packet(self, packet):
        """Add a packet to the buffer."""

        if packet['dateTime'] is not None:
            for obs in [f for f in packet if f in self.manifest]:
                add_func = add_functions.get(obs, Buffer.add_value)
                add_func(self, packet, obs)

    def add_value(self, packet, obs):
        """Add a value to the buffer."""

        # if we haven't seen this obs before add it to our buffer
        if obs not in self:
            self[obs] = init_dict.get(obs, ScalarBuffer)(stats=None,
                                                         units=packet['usUnits'],
                                                         history=obs in HIST_MANIFEST)
        if self[obs].units == packet['usUnits']:
            _value = packet[obs]
        else:
            (unit, group) = getStandardUnitType(packet['usUnits'], obs)
            _vt = ValueTuple(packet[obs], unit, group)
            _value = weewx.units.convertStd(_vt, self[obs].units).value
        self[obs].add_value(_value, packet['dateTime'])

    def add_wind_value(self, packet, obs):
        """Add a wind value to the buffer."""

        # first add it as a scalar
        self.add_value(packet, obs)

        # if there is no windrun in the packet and if obs is windSpeed then we
        # can use windSpeed to update windrun
        if 'windrun' not in packet and obs == 'windSpeed':
            # has windrun been seen before, if not add it to the Buffer
            if 'windrun' not in self:
                self['windrun'] = init_dict.get(obs, ScalarBuffer)(stats=None,
                                                                   units=packet['usUnits'],
                                                                   history=obs in HIST_MANIFEST)
            # to calculate windrun we need a speed over a period of time, are
            # we able to calculate the length of the time period?
            if self.last_windSpeed_ts is not None:
                windrun = self.calc_windrun(packet)
                self['windrun'].add_value(windrun, packet['dateTime'])
            self.last_windSpeed_ts = packet['dateTime']

        # now add it as the special vector 'wind'
        if obs == 'windSpeed':
            if 'wind' not in self:
                self['wind'] = VectorBuffer(stats=None, units=packet['usUnits'])
            if self['wind'].units == packet['usUnits']:
                _value = packet['windSpeed']
            else:
                (unit, group) = getStandardUnitType(packet['usUnits'], 'windSpeed')
                _vt = ValueTuple(packet['windSpeed'], unit, group)
                _value = weewx.units.convertStd(_vt, self['wind'].units).value
            self['wind'].add_value(VectorTuple(_value, packet.get('windDir')),
                                   packet['dateTime'])

    def start_of_day_reset(self):
        """Reset our buffer stats at the end of an archive period.

        Reset our hi/lo data but don't touch the history, it might need to be
        kept longer than the end of the archive period.
        """

        for obs in self.manifest:
            self[obs].day_reset()

    def calc_windrun(self, packet):
        """Calculate windrun given windSpeed."""

        val = None
        if packet['usUnits'] == weewx.US:
            val = packet['windSpeed'] * (packet['dateTime'] - self.last_windSpeed_ts) / 3600.0
            unit = 'mile'
        elif packet['usUnits'] == weewx.METRIC:
            val = packet['windSpeed'] * (packet['dateTime'] - self.last_windSpeed_ts) / 3600.0
            unit = 'km'
        elif packet['usUnits'] == weewx.METRICWX:
            val = packet['windSpeed'] * (packet['dateTime'] - self.last_windSpeed_ts)
            unit = 'meter'
        if self['windrun'].units == packet['usUnits']:
            return val
        else:
            _vt = ValueTuple(val, unit, 'group_distance')
            return weewx.units.convertStd(_vt, self['windrun'].units).value


# ============================================================================
#                            Configuration dictionaries
# ============================================================================

init_dict = ListOfDicts({'wind': VectorBuffer})
add_functions = ListOfDicts({'windSpeed': Buffer.add_wind_value})
seed_functions = ListOfDicts({'wind': Buffer.seed_vector})


# ============================================================================
#                              class ObsTuple
# ============================================================================

# A observation during some period can be represented by the value of the
# observation and the time at which it was observed. This can be represented
# in a 2 way tuple called an obs tuple. An obs tuple is useful because its
# contents can be accessed using named attributes.
#
# Item   attribute   Meaning
#    0    value      The observed value eg 19.5
#    1    ts         The epoch timestamp that the value was observed
#                    eg 1488245400
#
# It is valid to have an observed value of None.
#
# It is also valid to have a ts of None (meaning there is no information about
# the time the was was observed.

class ObsTuple(tuple):

    def __new__(cls, *args):
        return tuple.__new__(cls, args)

    @property
    def value(self):
        return self[0]

    @property
    def ts(self):
        return self[1]


# ============================================================================
#                              class VectorTuple
# ============================================================================

# A vector value can be represented as a magnitude and direction. This can be
# represented in a 2 way tuple called an vector tuple. A vector tuple is useful
# because its contents can be accessed using named attributes.
#
# Item   attribute   Meaning
#    0    mag        The magnitude of the vector
#    1    dir        The direction of the vector in degrees
#
# mag and dir may be None

class VectorTuple(tuple):

    def __new__(cls, *args):
        return tuple.__new__(cls, args)

    @property
    def mag(self):
        return self[0]

    @property
    def dir(self):
        return self[1]


# ============================================================================
#                            Class CachedPacket
# ============================================================================

class CachedPacket(object):
    """Class to cache loop packets.

    The purpose of the cache is to ensure that necessary fields for the
    generation of gauge-data.txt are continuously available on systems whose
    station emits partial packets. The key requirement is that the field
    exists, the value (numerical or None) is handled by method calculate().
    Method calculate() could be refactored to deal with missing fields, but
    this would either result in the gauges dials oscillating when a loop packet
    is missing an essential field, or overly complex code in method calculate()
    if field caching was to occur.

    The cache consists of a dictionary of value, timestamp pairs where
    timestamp is the timestamp of the packet when obs was last seen and value
    is the value of the obs at that time. None values may be cached.

    A cached loop packet may be obtained by calling the get_packet() method.
    """

    # These fields must be available in every loop packet read from the
    # cache.
    OBS = ["cloudbase", "windDir", "windrun", "inHumidity", "outHumidity",
           "barometer", "radiation", "rain", "rainRate", "windSpeed",
           "appTemp", "dewpoint", "heatindex", "humidex", "inTemp",
           "outTemp", "windchill", "UV", "maxSolarRad"]

    def __init__(self, rec):
        """Initialise our cache object.

        The cache needs to be initialised to include all of the fields required
        by method calculate(). We could initialise all field values to None
        (method calculate() will interpret the None values to be '0' in most
        cases). The result on the gauge display may be misleading. We can get
        ballpark values for all fields by priming them with values from the
        last archive record. As the archive may have many more fields than rtgd
        requires, only prime those fields that rtgd requires.

        This approach does have the drawback that in situations where the
        archive unit system is different to the loop packet unit system the
        entire loop packet will be converted each time the cache is updated.
        This is inefficient.
        """

        self.cache = dict()
        # if we have a dateTime field in our record block use that otherwise
        # use the current system time
        _ts = rec['dateTime'] if 'dateTime' in rec else int(time.time() + 0.5)
        # only prime those fields in CachedPacket.OBS
        for _obs in CachedPacket.OBS:
            if _obs in rec and 'usUnits' in rec:
                # only add a value if it exists and we know what units its in
                self.cache[_obs] = {'value': rec[_obs], 'ts': _ts}
            else:
                # otherwise set it to None
                self.cache[_obs] = {'value': None, 'ts': _ts}
        # set the cache unit system if known
        self.unit_system = rec['usUnits'] if 'usUnits' in rec else None

    def update(self, packet, ts):
        """Update the cache from a loop packet.

        If the loop packet uses a different unit system to that of the cache
        then convert the loop packet before adding it to the cache. Update any
        previously seen cache fields and add any loop fields that have not been
        seen before.
        """

        if self.unit_system is None:
            self.unit_system = packet['usUnits']
        elif self.unit_system != packet['usUnits']:
            packet = weewx.units.to_std_system(packet, self.unit_system)
        for obs in [x for x in packet if x not in ['dateTime', 'usUnits']]:
            if packet[obs] is not None:
                self.cache[obs] = {'value': packet[obs], 'ts': ts}

    def get_value(self, obs, ts, max_age):
        """Get an obs value from the cache.

        Return a value for a given obs from the cache. If the value is older
        than max_age then None is returned.
        """

        if obs in self.cache and ts - self.cache[obs]['ts'] <= max_age:
            return self.cache[obs]['value']
        return None

    def get_packet(self, ts=None, max_age=600):
        """Get a loop packet from the cache.

        Resulting packet may contain None values.
        """

        if ts is None:
            ts = int(time.time() + 0.5)
        packet = {'dateTime': ts, 'usUnits': self.unit_system}
        for obs in self.cache:
            packet[obs] = self.get_value(obs, ts, max_age)
        return packet


# ============================================================================
#                            Utility Functions
# ============================================================================

def degree_to_compass(x):
    """Convert degrees to ordinal compass point.

    Input:
        x: degrees

    Returns:
        Corresponding ordinal compass point from COMPASS_POINTS. Can return
        None.
    """

    if x is None:
        return None
    idx = int((x + 11.25) / 22.5)
    return COMPASS_POINTS[idx]


def calc_trend(obs_type, now_vt, target_units, db_manager, then_ts, grace=0):
    """ Calculate change in an observation over a specified period.

    Inputs:
        obs_type:     database field name of observation concerned
        now_vt:       value of observation now (ie the finishing value)
        target_units: units our returned value must be in
        db_manager:   manager to be used
        then_ts:      timestamp of start of trend period
        grace:        the largest difference in time when finding the then_ts
                      record that is acceptable

    Returns:
        Change in value over trend period. Can be positive, 0, negative or
        None. Result will be in 'group' units.
    """

    if now_vt.value is None:
        return None
    then_record = db_manager.getRecord(then_ts, grace)
    if then_record is None:
        return None
    else:
        if obs_type not in then_record:
            return None
        else:
            then_vt = weewx.units.as_value_tuple(then_record, obs_type)
<<<<<<< HEAD
            now = convert(now_vt, group).value
            then = convert(then_vt, group).value
            # we know now is not None but what of then?
            if then is not None:
                return now - then
            else:
                return None
=======
            now = convert(now_vt, target_units).value
            then = convert(then_vt, target_units).value
            return now - then
>>>>>>> effd9621


def calc_windrose(now, db_manager, period, points):
    """Calculate a SteelSeries Weather Gauges windrose array.

    Calculate an array representing the 'amount of wind' from each of the 8 or
    16 compass points. The value for each compass point is determined by
    summing the archive windSpeed values for wind from that compass point over
    the period concerned. Resulting values are rounded to one decimal point.

    Inputs:
        db_manager: A manager object for the database to be used.
        period:     Calculate the windrose using the last period (in
                    seconds) of data in the archive.
        points:     The number of compass points to use, normally 8 or 16.

    Return:
        List containing windrose data with 'points' elements.
    """

    # initialise our result
    rose = [0.0 for x in range(points)]
    # get the earliest ts we will use
    ts = now - period
    # determine the factor to be used to divide numerical windDir into
    # cardinal/ordinal compass points
    angle = 360.0/points
    # create an interpolation dict for our query
    inter_dict = {'table_name': db_manager.table_name,
                  'ts': ts,
                  'angle': angle}
    # the query to be used
    windrose_sql = "SELECT ROUND(windDir/%(angle)s),sum(windSpeed) "\
                   "FROM %(table_name)s WHERE dateTime>%(ts)s "\
                   "GROUP BY ROUND(windDir/%(angle)s)"

    # we expect at least 'points' rows in our result so use genSql
    for _row in db_manager.genSql(windrose_sql % inter_dict):
        # for windDir==None we expect some results with None, we can ignore
        # those
        if _row is None or None in _row:
            pass
        else:
            # Because of the structure of the compass and the limitations in
            # SQL maths our 'North' result will be returned in 2 parts. It will
            # be the sum of the '0' group and the 'points' group.
            if int(_row[0]) != int(points):
                rose[int(_row[0])] += _row[1]
            else:
                rose[0] += _row[1]
    # now  round our results and return
    return [round(x, 1) for x in rose]


# ============================================================================
#                           class ThreadedSource
# ============================================================================

class ThreadedSource(threading.Thread):
    """Base class for a threaded scroller text block.

    ThreadedSource constructor parameters:

        control_queue:       A Queue object used by our parent to control 
                             (shutdown) this thread.
        result_queue:        A Queue object used to pass forecast data to the
                             destination
        engine:              an instance of weewx.engine.StdEngine
        config_dict:         A WeeWX config dictionary.

    ThreadedSource methods:

        run.            Thread entry point, controls data fetching, parsing and
                        dispatch. Monitors the control queue.
        get_data.       Obtain the raw scroller text data. This method must be 
                        written for each child class.
        parse_data.     Parse the raw scroller text data and return the final 
                        format data. This method must be written for each child 
                        class.
    """
    
    def __init__(self, control_queue, result_queue, engine, config_dict):

        # Initialize my superclass
        threading.Thread.__init__(self)

        # setup a some thread things
        self.setDaemon(True)
        # thread name needs to be set in the child class __init__() eg:
        #   self.setName('RtgdDarkskyThread')

        # save the queues we will use
        self.control_queue = control_queue
        self.result_queue = result_queue

    def run(self):
        """Entry point for the thread."""

        self.setup()
        # since we are in a thread some additional try..except clauses will
        # help give additional output in case of an error rather than having
        # the thread die silently
        try:
            # Run a continuous loop, obtaining API data as required and
            # monitoring the control queue for the shutdown signal. Only break
            # out if we receive the shutdown signal (None) from our parent.
            while True:
                # run an inner loop querying the API and checking for the
                # shutdown signal
                # first up query the API
                _response = self.get_response()
                # if we have a non-None response then we have data from Darksky,
                # parse the response, gather the required data and put it in
                # the result queue
                if _response is not None:
                    # parse the API response and extract the forecast text
                    _data = self.parse_response(_response)
                    # if we have some data then place it in the result queue
                    if _data is not None:
                        # construct our data dict for the queue
                        _package = {'type': 'forecast',
                                    'payload': _data}
                        self.result_queue.put(_package)
                # now check to see if we have a shutdown signal
                try:
                    # Try to get data from the queue, block for up to 60
                    # seconds. If nothing is there an empty queue exception
                    # will be thrown after 60 seconds
                    _package = self.control_queue.get(block=True, timeout=60)
                except queue.Empty:
                    # nothing in the queue so continue
                    pass
                else:
                    # something was in the queue, if it is the shutdown signal
                    # then return otherwise continue
                    if _package is None:
                        # we have a shutdown signal so return to exit
                        return
        except Exception as e:
            # Some unknown exception occurred. This is probably a serious
            # problem. Exit with some notification.
            log.critical("Unexpected exception of type %s" % (type(e), ))
            weeutil.logger.log_traceback(log.critical, 'rtgd: **** ')
            log.critical("Thread exiting. Reason: %s" % (e, ))
    
    def setup(self):
        """Perform any post post-__init__() setup.
        
        This method is executed as the very first thing in the thread run() 
        method. It must be defined if required for each child class.
        """

        pass

    def get_response(self):
        """Obtain the raw block data.
        
        This method must be defined for each child class.
        """

        return None
        
    def parse_response(self, response):
        """Parse the block response and return the required data.
        
        This method must be defined if the raw data from the block must be 
        further processed to extract the final scroller text.
        """

        return response


# ============================================================================
#                             class Source
# ============================================================================

class Source(object):
    """base class for a non-threaded scroller text block."""

    def __init__(self, control_queue, result_queue, engine, config_dict):
        
        # since we are not running in a thread we only need keep track of the 
        # result queue
        self.result_queue = result_queue

    def start(self):
        """Our entry point.
        
        Unlike most other block class Source does not run in a thread but 
        rather is a simple non-threaded class that provides a result once and 
        then does nothing else. The start() method has been defined as the 
        entry point so we can be 'started' just like a threading.Thread object.
        """

        # get the scroller text string
        _text = self.get_data()
        # construct our data dict for the queue
        _package = {'type': 'forecast',
                    'payload': _text}
        # now add it to the queue
        self.result_queue.put(_package)

    def get_data(self):
        """Get scroller user specified scroller text string.
        
        This method must be defined for each child class.
        """

        return ''


# ============================================================================
#                              class WUSource
# ============================================================================

class WUSource(ThreadedSource):
    """Thread that obtains WU API forecast text and places it in a queue.

    The WUThread class queries the WU API and places selected forecast text in
    JSON format in a queue used by the data consumer. The WU API is called at a
    user selectable frequency. The thread listens for a shutdown signal from
    its parent.

    WUThread constructor parameters:

        control_queue:  A Queue object used by our parent to control (shutdown)
                        this thread.
        result_queue:   A Queue object used to pass forecast data to the
                        destination
        engine:         An instance of class weewx.weewx.Engine
        config_dict:    A WeeWX config dictionary.

    WUThread methods:

        run.               Control querying of the API and monitor the control
                           queue.
        query_wu.          Query the API and put selected forecast data in the
                           result queue.
        parse_wu_response. Parse a WU API response and return selected data.
    """

    VALID_FORECASTS = ('3day', '5day', '7day', '10day', '15day')
    VALID_NARRATIVES = ('day', 'day-night')
    VALID_LOCATORS = ('geocode', 'iataCode', 'icaoCode', 'placeid', 'postalKey')
    VALID_UNITS = ('e', 'm', 's', 'h')
    VALID_LANGUAGES = ('ar-AE', 'az-AZ', 'bg-BG', 'bn-BD', 'bn-IN', 'bs-BA',
                       'ca-ES', 'cs-CZ', 'da-DK', 'de-DE', 'el-GR', 'en-GB',
                       'en-IN', 'en-US', 'es-AR', 'es-ES', 'es-LA', 'es-MX',
                       'es-UN', 'es-US', 'et-EE', 'fa-IR', 'fi-FI', 'fr-CA',
                       'fr-FR', 'gu-IN', 'he-IL', 'hi-IN', 'hr-HR', 'hu-HU',
                       'in-ID', 'is-IS', 'it-IT', 'iw-IL', 'ja-JP', 'jv-ID',
                       'ka-GE', 'kk-KZ', 'kn-IN', 'ko-KR', 'lt-LT', 'lv-LV',
                       'mk-MK', 'mn-MN', 'ms-MY', 'nl-NL', 'no-NO', 'pl-PL',
                       'pt-BR', 'pt-PT', 'ro-RO', 'ru-RU', 'si-LK', 'sk-SK',
                       'sl-SI', 'sq-AL', 'sr-BA', 'sr-ME', 'sr-RS', 'sv-SE',
                       'sw-KE', 'ta-IN', 'ta-LK', 'te-IN', 'tg-TJ', 'th-TH',
                       'tk-TM', 'tl-PH', 'tr-TR', 'uk-UA', 'ur-PK', 'uz-UZ',
                       'vi-VN', 'zh-CN', 'zh-HK', 'zh-TW')
    VALID_FORMATS = ('json', )

    def __init__(self, control_queue, result_queue, engine, config_dict):

        # initialize my base class
        super(WUSource, self).__init__(control_queue, result_queue, 
                                       engine, config_dict)

        # set thread name
        self.setName('RtgdWuThread')

        # get the WU config dict
        _rtgd_config_dict = config_dict.get("RealtimeGaugeData")
        wu_config_dict = _rtgd_config_dict.get("WU", dict())
        
        # interval between API calls
        self.interval = to_int(wu_config_dict.get('interval', 1800))
        # max no of tries we will make in any one attempt to contact WU via API
        self.max_tries = to_int(wu_config_dict.get('max_tries', 3))
        # Get API call lockout period. This is the minimum period between API
        # calls for the same feature. This prevents an error condition making
        # multiple rapid API calls and thus breach the API usage conditions.
        self.lockout_period = to_int(wu_config_dict.get('api_lockout_period',
                                                        60))
        # initialise container for timestamp of last WU api call
        self.last_call_ts = None

        # Get our API key from weewx.conf, first look in [RealtimeGaugeData]
        # [[WU]] and if no luck try [Forecast] if it exists. Wrap in a
        # try..except loop to catch exceptions (ie one or both don't exist.
        try:
            if wu_config_dict.get('api_key') is not None:
                api_key = wu_config_dict.get('api_key')
            elif config_dict['Forecast']['WU'].get('api_key', None) is not None:
                api_key = config_dict['Forecast']['WU'].get('api_key')
            else:
                raise MissingApiKey("Cannot find valid Weather Underground API key")
        except KeyError:
            raise MissingApiKey("Cannot find Weather Underground API key")

        # get the forecast type
        _forecast = wu_config_dict.get('forecast_type', '5day').lower()
        # validate units
        self.forecast = _forecast if _forecast in self.VALID_FORECASTS else '5day'

        # get the forecast text to display
        _narrative = wu_config_dict.get('forecast_text', 'day-night').lower()
        self.forecast_text = _narrative if _narrative in self.VALID_NARRATIVES else 'day-night'

        # FIXME, Not sure the logic is correct should we get a delinquent location setting
        # get the locator type and location argument to use for the forecast
        # first get the
        _location = wu_config_dict.get('location', 'geocode').split(',', 1)
        _location_list = [a.strip() for a in _location]
        # validate the locator type
        self.locator = _location_list[0] if _location_list[0] in self.VALID_LOCATORS else 'geocode'
        if len(_location_list) == 2:
            self.location = _location_list[1]
        else:
            self.locator = 'geocode'
            self.location = '%s,%s' % (engine.stn_info.latitude_f,
                                       engine.stn_info.longitude_f)

        # get units to be used in forecast text
        _units = wu_config_dict.get('units', 'm').lower()
        # validate units
        self.units = _units if _units in self.VALID_UNITS else 'm'

        # get language to be used in forecast text
        _language = wu_config_dict.get('language', 'en-GB')
        # validate language
        self.language = _language if _language in self.VALID_LANGUAGES else 'en-GB'

        # get format of the API response
        _format = wu_config_dict.get('format', 'json').lower()
        # validate format
        self.format = _format if _format in self.VALID_FORMATS else 'json'

        # get a WeatherUndergroundAPI object to handle the API calls
        self.api = WeatherUndergroundAPIForecast(api_key)

        # log what we will do
        log.info("RealTimeGaugeData scroller text will use Weather Underground forecast data")

    def get_response(self):
        """If required query the WU API and return the response.

        Checks to see if it is time to query the API, if so queries the API
        and returns the raw response in JSON format. To prevent the user
        exceeding their API call limit the query is only made if at least
        self.lockout_period seconds have elapsed since the last call.

        Inputs:
            None.

        Returns:
            The raw WU API response in JSON format.
        """

        # get the current time
        now = time.time()
        if weewx.debug == 2:
            log.debug("Last Weather Underground API call at %s" % self.last_call_ts)

        # has the lockout period passed since the last call
        if self.last_call_ts is None or ((now + 1 - self.lockout_period) >= self.last_call_ts):
            # If we haven't made an API call previously or if its been too long
            # since the last call then make the call
            if (self.last_call_ts is None) or ((now + 1 - self.interval) >= self.last_call_ts):
                # Make the call, wrap in a try..except just in case
                try:
                    _response = self.api.forecast_request(forecast=self.forecast,
                                                          locator=self.locator,
                                                          location=self.location,
                                                          units=self.units,
                                                          language=self.language,
                                                          format=self.format,
                                                          max_tries=self.max_tries)
                    log.debug("Downloaded updated Weather Underground forecast information")
                except Exception as e:
                    # Some unknown exception occurred. Set _response to None,
                    # log it and continue.
                    _response = None
                    log.info("Unexpected exception of type %s" % (type(e), ))
                    weeutil.logger.log_traceback(log.info, 'WUThread: **** ')
                    log.info("Unexpected exception of type %s" % (type(e), ))
                    log.info("Weather Underground API forecast query failed")
                # if we got something back then reset our last call timestamp
                if _response is not None:
                    self.last_call_ts = now
                return _response
        else:
            # API call limiter kicked in so say so
            log.info("Tried to make a WU API call within %d sec of the previous call." % (self.lockout_period, ))
            log.info("        WU API call limit reached. API call skipped.")
        return None

    def parse_response(self, response):
        """ Parse a WU API forecast response and return the forecast text.

        The WU API forecast response contains a number of forecast texts, the
        three main ones are:

        - the full day narrative
        - the day time narrative, and
        - the night time narrative.

        WU claims that night time is for 7pm to 7am and day time is for 7am to
        7pm though anecdotally it appears that the day time forecast disappears
        late afternoon and reappears early morning. If day-night forecast text
        is selected we will look for a day time forecast up until 7pm with a
        fallback to the night time forecast. From 7pm to midnight the nighttime
        forecast will be used. If day forecast text is selected then we will
        use the higher level full day forecast text.

        Input:
            response: A WU API response in JSON format.

        Returns:
            The selected forecast text if it exists otherwise None.
        """

        # deserialize the response but be prepared to catch an exception if the
        # response can't be deserialized
        try:
            _response_json = json.loads(response)
        except ValueError:
            # can't deserialize the response so log it and return None
            log.info("Unable to deserialise Weather Underground forecast response")
            return None

        # forecast data has been deserialized so check which forecast narrative
        # we are after and locate the appropriate field.
        if self.forecast_text == 'day':
            # we want the full day narrative, use a try..except in case the
            # response is malformed
            try:
                return _response_json['narrative'][0]
            except KeyError:
                # could not find the narrative so log and return None
                log.debug("Unable to locate 'narrative' field for "
                          "'%s' forecast narrative" % self.forecast_text)
                return None
        else:
            # we want the day time or night time narrative, but which, WU
            # starts dropping the day narrative late in the afternoon and it
            # does not return until the early hours of the morning. If possible
            # use day time up until 7pm but be prepared to fall back to night
            # if the day narrative has disappeared. Use night narrative for 7pm
            # to 7am but start looking for day again after midnight.
            # get the current local hour
            _hour = datetime.datetime.now().hour
            # helper string for later logging
            if 7 <= _hour < 19:
                _period_str = 'daytime'
            else:
                _period_str = 'nighttime'
            # day_index is the index of the day time forecast for today, it
            # will either be 0 (ie the first entry) or None if today's day
            # forecast is not present. If it is None then the night time
            # forecast is used. Start by assuming there is no day forecast.
            day_index = None
            if _hour < 19:
                # it's before 7pm so use day time, first check if it exists
                try:
                    day_index = _response_json['daypart'][0]['dayOrNight'].index('D')
                except KeyError:
                    # couldn't find a key for one of the fields, log it and
                    # force use of night index
                    log.info("Unable to locate 'dayOrNight' field "
                             "for %s '%s' forecast narrative" % (_period_str, self.forecast_text))
                    day_index = None
                except ValueError:
                    # could not get an index for 'D', log it and force use of
                    # night index
                    log.info("Unable to locate 'D' index "
                             "for %s '%s' forecast narrative" % (_period_str, self.forecast_text))
                    day_index = None
            # we have a day_index but is it for today or some later day
            if day_index is not None and day_index <= 1:
                # we have a suitable day index so use it
                _index = day_index
            else:
                # no day index for today so try the night index
                try:
                    _index = _response_json['daypart'][0]['dayOrNight'].index('N')
                except KeyError:
                    # couldn't find a key for one of the fields, log it and
                    # return None
                    log.info("Unable to locate 'dayOrNight' field "
                             "for %s '%s' forecast narrative" % (_period_str, self.forecast_text))
                    return None
                except ValueError:
                    # could not get an index for 'N', log it and return None
                    log.info("Unable to locate 'N' index "
                             "for %s '%s' forecast narrative" % (_period_str, self.forecast_text))
                    return None
            # if we made it here we have an index to use so get the required
            # narrative
            try:
                return _response_json['daypart'][0]['narrative'][_index]
            except KeyError:
                # if we can't find a field log the error and return None
                log.info("Unable to locate 'narrative' field "
                         "for '%s' forecast narrative" % self.forecast_text)
            except ValueError:
                # if we can't find an index log the error and return None
                log.info("Unable to locate 'narrative' index "
                         "for '%s' forecast narrative" % self.forecast_text)

            return None


# ============================================================================
#                    class WeatherUndergroundAPIForecast
# ============================================================================

class WeatherUndergroundAPIForecast(object):
    """Obtain a forecast from the Weather Underground API.

    The WU API is accessed by calling one or more features. These features can
    be grouped into two groups, WunderMap layers and data features. This class
    supports access to the API data features only.

    WeatherUndergroundAPI constructor parameters:

        api_key: WeatherUnderground API key to be used.

    WeatherUndergroundAPI methods:

        data_request. Submit a data feature request to the WeatherUnderground
                      API and return the response.
    """

    BASE_URL = 'https://api.weather.com/v3/wx/forecast/daily'

    def __init__(self, api_key):
        # initialise a WeatherUndergroundAPIForecast object

        # save the API key to be used
        self.api_key = api_key

    def forecast_request(self, locator, location, forecast='5day', units='m',
                         language='en-GB', format='json', max_tries=3):
        """Make a forecast request via the API and return the results.

        Construct an API forecast call URL, make the call and return the
        response.

        Parameters:
            forecast:  The type of forecast required. String, must be one of
                       '3day', '5day', '7day', '10day' or '15day'.
            locator:   Type of location used. String. Must be a WU API supported
                       location type.
                       Refer https://docs.google.com/document/d/1RY44O8ujbIA_tjlC4vYKHKzwSwEmNxuGw5sEJ9dYjG4/edit#
            location:  Location argument. String.
            units:     Units to use in the returned data. String, must be one
                       of 'e', 'm', 's' or 'h'.
                       Refer https://docs.google.com/document/d/13HTLgJDpsb39deFzk_YCQ5GoGoZCO_cRYzIxbwvgJLI/edit#heading=h.k9ghwen9fj7l
            language:  Language to return the response in. String, must be one
                       of the WU API supported language_setting codes
                       (eg 'en-US', 'es-MX', 'fr-FR').
                       Refer https://docs.google.com/document/d/13HTLgJDpsb39deFzk_YCQ5GoGoZCO_cRYzIxbwvgJLI/edit#heading=h.9ph8uehobq12
            format:    The output format_setting of the data returned by the WU
                       API. String, must be 'json' (based on WU API
                       documentation JSON is the only confirmed supported
                       format_setting.
            max_tries: The maximum number of attempts to be made to obtain a
                       response from the WU API. Default is 3.

        Returns:
            The WU API forecast response in JSON format_setting.
        """

        # construct the locator setting
        location_setting = '='.join([locator, location])
        # construct the units_setting string
        units_setting = '='.join(['units', units])
        # construct the language_setting string
        language_setting = '='.join(['language', language])
        # construct the format_setting string
        format_setting = '='.join(['format', format])
        # construct API key string
        api_key = '='.join(['apiKey', self.api_key])
        # construct the parameter string
        parameters = '&'.join([location_setting, units_setting,
                               language_setting, format_setting, api_key])

        # construct the base forecast url
        f_url = '/'.join([self.BASE_URL, forecast])

        # finally construct the full URL to use
        url = '?'.join([f_url, parameters])

        # if debug >=1 log the URL used but obfuscate the API key
        if weewx.debug >= 1:
            _obf_api_key = '='.join(['apiKey',
                                     '*'*(len(self.api_key) - 4) + self.api_key[-4:]])
            _obf_parameters = '&'.join([location_setting, units_setting,
                                        language_setting, format_setting,
                                        _obf_api_key])
            _obf_url = '?'.join([f_url, _obf_parameters])
            log.debug("Submitting Weather Underground API call using URL: %s" % (_obf_url, ))
        # we will attempt the call max_tries times
        for count in range(max_tries):
            # attempt the call
            try:
                w = urllib.request.urlopen(url)
                # Get charset used so we can decode the stream correctly.
                # Unfortunately the way to get the charset depends on whether
                # we are running under python2 or python3. Assume python3 but be
                # prepared to catch the error if python2.
                try:
                    char_set = w.headers.get_content_charset()
                except AttributeError:
                    # must be python2
                    char_set = w.headers.getparam('charset')
                # now get the response decoding it appropriately
                response = w.read().decode(char_set)
                w.close()
                return response
            except (urllib.error.URLError, socket.timeout) as e:
                log.error("Failed to get Weather Underground forecast on attempt %d" % (count+1, ))
                log.error("   **** %s" % e)
        else:
            log.error("Failed to get Weather Underground forecast")
        return None


# ============================================================================
#                           class ZambrettiSource
# ============================================================================

class ZambrettiSource(ThreadedSource):
    """Thread that obtains Zambretti forecast text and places it in a queue.

    Requires the WeeWX forecast extension to be installed and configured to
    provide the Zambretti forecast.

    ZambrettiSource constructor parameters:

        control_queue:  A Queue object used by our parent to control (shutdown)
                        this thread.
        result_queue:   A Queue object used to pass forecast data to the
                        destination
        engine:         An instance of class weewx.weewx.Engine
        config_dict:    A WeeWX config dictionary.

    ZambrettiSource methods:

        run.               Control fetching the forecast and monitor the control
                           queue.
    """

    def __init__(self, control_queue, result_queue, engine, config_dict):

        # Initialize my base class
        super(ZambrettiSource, self).__init__(control_queue, result_queue, 
                                              engine, config_dict)

        # set thread name
        self.setName('RtgdZambrettiThread')

        self.config_dict = config_dict
        # get the Zambretti config dict
        _rtgd_config_dict = config_dict.get("RealtimeGaugeData")
        self.zambretti_config_dict = _rtgd_config_dict.get("Zambretti")

        self.zambretti = None

        # log what we will do
        log.info("RealTimeGaugeData scroller text will use Zambretti forecast data")
    
    def setup(self):
        """Get a Zambretti object.
        
        We need to do this here rather than in __init__() due to SQLite thread
        limitations.
        """

        self.zambretti = Zambretti(self.config_dict, 
                                   self.zambretti_config_dict)
        
    def get_response(self):
        """Get the raw Zambretti forecast text."""
        
        _data = self.zambretti.get_data()
        return _data


# ============================================================================
#                              class Zambretti
# ============================================================================

class Zambretti(object):
    """Class to extract Zambretti forecast text.

    Requires the WeeWX forecast extension to be installed and configured to
    provide the Zambretti forecast otherwise 'Forecast not available' will be
    returned.
    """

    DEFAULT_FORECAST_BINDING = 'forecast_binding'
    DEFAULT_BINDING_DICT = {'database': 'forecast_sqlite',
                            'manager': 'weewx.manager.Manager',
                            'table_name': 'archive',
                            'schema': 'user.forecast.schema'}
    UNAVAILABLE_MESSAGE = 'Zambretti forecast unavailable'

    def __init__(self, config_dict, zambretti_config_dict):

        # interval between queries
        self.interval = to_int(zambretti_config_dict.get('interval', 1800))
        # max no of tries we will make in any one attempt to query the db
        self.max_tries = to_int(zambretti_config_dict.get('max_tries', 3))
        # wait time between db query retries
        self.retry_wait = to_int(zambretti_config_dict.get('retry_wait', 3))
        # initialise container for timestamp of last db query
        self.last_query_ts = None
        
        # flag as to whether the WeeWX forecasting extension is installed
        self.forecasting_installed = False
        
        # Get a db manager for the forecast database and import the Zambretti
        # label lookup dict. If an exception is raised then we can assume the
        # forecast extension is not installed.
        try:
            # create a db manager config dict
            dbm_dict = weewx.manager.get_manager_dict(config_dict['DataBindings'],
                                                      config_dict['Databases'],
                                                      Zambretti.DEFAULT_FORECAST_BINDING,
                                                      default_binding_dict=Zambretti.DEFAULT_BINDING_DICT)
            # get a db manager for the forecast database
            self.dbm = weewx.manager.open_manager(dbm_dict)
            # import the Zambretti forecast text
            from user.forecast import zambretti_label_dict
            self.zambretti_label_dict = zambretti_label_dict
            # if we made it this far the forecast extension is installed and we
            # can do business
            self.forecasting_installed = True
        except Exception as e:
            # Something went wrong so log the error. Our forecasting_installed 
            # flag will not have been set so it is safe to continue but there 
            # will be no Zambretti text
            log.debug('Error initialising Zambretti forecast, is the forecast extension installed.')
            log.debug('Unexpected exception of type %s' % (type(e), ))
            weeutil.logger.log_traceback(log.debug, "    ****  ")

    def get_data(self):
        """Get scroller user specified scroller text string.

        If Zambretti is not installed or nothing is found then a short 
        informative string is returned.
        """

        # get the current time
        now = time.time()
        if weewx.debug == 2:
            log.debug("Last Zambretti forecast obtained at %s" % self.last_query_ts)
        # If we haven't made a db query previously or if its been too long 
        # since the last query then make the query
        if (self.last_query_ts is None) or ((now + 1 - self.interval) >= self.last_query_ts):
            # if the forecast extension is not installed then return an 
            # appropriate message
            if not self.is_installed:
                return self.UNAVAILABLE_MESSAGE
            # make the query
            # SQL query to get the latest Zambretti forecast code
            sql = "SELECT dateTime,zcode FROM %s "\
                  "WHERE method = 'Zambretti' "\
                  "ORDER BY dateTime DESC LIMIT 1" % self.dbm.table_name
            # execute the query, wrap in try..except just in case
            for count in range(self.max_tries):
                try:
                    record = self.dbm.getSql(sql)
                    if record is not None:
                        # we have a non-None response so save the time of the 
                        # query and return the decoded forecast text
                        self.last_query_ts = now
                        return self.zambretti_label_dict[record[1]]
                except Exception as e:
                    log.error('get zambretti failed (attempt %d of %d): %s' %
                              ((count + 1), self.max_tries, e))
                    log.debug('waiting %d seconds before retry' % self.retry_wait)
                    time.sleep(self.retry_wait)
            # if we made it here we have been unable to get a response from the
            # forecast db so return a suitable message
            return self.UNAVAILABLE_MESSAGE
        else:
            return None

    @property
    def is_installed(self):
        """Is the forecasting extension installed."""

        return self.forecasting_installed


# ============================================================================
#                           class DarkskyThread
# ============================================================================

class DarkskySource(ThreadedSource):
    """Thread that obtains Darksky forecast data and places it in a queue.

    The DarkskyThread class queries the Darksky API and places selected 
    forecast data in JSON format in a queue used by the data consumer. The 
    Darksky API is called at a user selectable frequency. The thread listens 
    for a shutdown signal from its parent.

    DarkskyThread constructor parameters:

        control_queue:       A Queue object used by our parent to control 
                             (shutdown) this thread.
        result_queue:        A Queue object used to pass forecast data to the
                             destination
        engine:              A weewx.engine.StdEngine object
        conf_dict:           A WeeWX config dictionary.

    DarkskyThread methods:

        run.            Control querying of the API and monitor the control
                        queue.
        get_response.   Query the API and put selected forecast data in the
                        result queue.
        parse_response. Parse a Darksky API response and return selected data.
    """

    VALID_UNITS = ['auto', 'ca', 'uk2', 'us', 'si']

    VALID_LANGUAGES = ('ar', 'az', 'be', 'bg', 'bs', 'ca', 'cs', 'da', 'de',
                       'el', 'en', 'es', 'et', 'fi', 'fr', 'hr', 'hu', 'id',
                       'is', 'it', 'ja', 'ka', 'ko', 'kw', 'nb', 'nl', 'pl',
                       'pt', 'ro', 'ru', 'sk', 'sl', 'sr', 'sv', 'tet', 'tr',
                       'uk', 'x-pig-latin', 'zh', 'zh-tw')

    DEFAULT_BLOCK = 'hourly'

    def __init__(self, control_queue, result_queue, engine, config_dict):

        # initialize my base class:
        super(DarkskySource, self).__init__(control_queue, result_queue, 
                                            engine, config_dict)

        # set thread name
        self.setName('RtgdDarkskyThread')

        # get the darksky config dict
        _rtgd_config_dict = config_dict.get("RealtimeGaugeData")
        darksky_config_dict = _rtgd_config_dict.get("DS", dict())

        # Dark Sky uses lat, long to 'locate' the forecast. Check if lat and
        # long are specified in the darksky_config_dict, if not use station lat
        # and long.
        latitude = darksky_config_dict.get("latitude", engine.stn_info.latitude_f)
        longitude = darksky_config_dict.get("longitude", engine.stn_info.longitude_f)

        # interval between API calls
        self.interval = to_int(darksky_config_dict.get('interval', 1800))
        # max no of tries we will make in any one attempt to contact the API
        self.max_tries = to_int(darksky_config_dict.get('max_tries', 3))
        # Get API call lockout period. This is the minimum period between API
        # calls for the same feature. This prevents an error condition making
        # multiple rapid API calls and thus breach the API usage conditions.
        self.lockout_period = to_int(darksky_config_dict.get('api_lockout_period',
                                                             60))
        # initialise container for timestamp of last API call
        self.last_call_ts = None
        # Get our API key from weewx.conf, first look in [RealtimeGaugeData]
        # [[WU]] and if no luck try [Forecast] if it exists. Wrap in a
        # try..except loop to catch exceptions (ie one or both don't exist.
        key = darksky_config_dict.get('api_key', None)
        if key is None:
            raise MissingApiKey("Cannot find valid Darksky key")
        # get a DarkskyForecastAPI object to handle the API calls
        self.api = DarkskyForecastAPI(key, latitude, longitude)
        # get units to be used in forecast text
        _units = darksky_config_dict.get('units', 'ca').lower()
        # validate units
        self.units = _units if _units in self.VALID_UNITS else 'ca'
        # get language to be used in forecast text
        _language = darksky_config_dict.get('language', 'en').lower()
        # validate language
        self.language = _language if _language in self.VALID_LANGUAGES else 'en'
        # get the Darksky block to be used, default to our default
        self.block = darksky_config_dict.get('block', self.DEFAULT_BLOCK).lower()

        # log what we will do
        log.info("RealTimeGaugeData scroller text will use Darksky forecast data")

    def get_response(self):
        """If required query the Darksky API and return the JSON response.

        Checks to see if it is time to query the API, if so queries the API
        and returns the raw response in JSON format. To prevent the user
        exceeding their API call limit the query is only made if at least
        self.lockout_period seconds have elapsed since the last call.

        Inputs:
            None.

        Returns:
            The Darksky API response in JSON format or None if no/invalid 
            response was obtained.
        """

        # get the current time
        now = time.time()
        if weewx.debug == 2:
            log.debug("Last Darksky API call at %s" % self.last_call_ts)
        # has the lockout period passed since the last call
        if self.last_call_ts is None or ((now + 1 - self.lockout_period) >= self.last_call_ts):
            # If we haven't made an API call previously or if its been too long
            # since the last call then make the call
            if (self.last_call_ts is None) or ((now + 1 - self.interval) >= self.last_call_ts):
                # Make the call, wrap in a try..except just in case
                try:
                    _response = self.api.get_data(block=self.block,
                                                  language=self.language,
                                                  units=self.units,
                                                  max_tries=self.max_tries)
                    log.debug("Downloaded updated Darksky forecast")
                except Exception as e:
                    # Some unknown exception occurred. Set _response to None,
                    # log it and continue.
                    _response = None
                    log.info("Unexpected exception of type %s" % (type(e), ))
                    weeutil.logger.log_traceback(log.info, 'rtgd: **** ')
                    log.info("Unexpected exception of type %s" % (type(e), ))
                    log.info("Darksky forecast API query failed")
                # if we got something back then reset our last call timestamp
                if _response is not None:
                    self.last_call_ts = now
                return _response
        else:
            # API call limiter kicked in so say so
            log.info("Tried to make an Darksky API call within %d sec of the previous call." % (self.lockout_period, ))
            log.info("Darksky API call limit reached. API call skipped.")
        return None

    def parse_response(self, response):
        """Parse a Darksky forecast response.

        Take a Darksky forecast response, check for (Darksky defined) errors 
        then extract and return the required summary text.

        Input:
            response: A Darksky forecast API response in JSON format.

        Returns:
            Summary text or None.
        """

        # There is not too much validation of the data we can do other than 
        # looking at the 'flags' object
        if 'flags' in response:
            if 'darksky-unavailable' in response['flags']:
                log.info("Darksky data for this location temporarily unavailable")
                return None
        else:
            log.debug("No flag object in Darksky API response.")

        # get the summary data to be used
        # is our block available, can't assume it is
        if self.block in response:
            # we have our block, but is the summary there
            if 'summary' in response[self.block]:
                # we have a summary field
                summary = response[self.block]['summary']
                return summary
            else:
                # we have no summary field, so log it and return None
                log.debug("Summary data not available for '%s' forecast" % (self.block,))
                return None
        else:
            log.debug('Dark Sky %s block not available' % self.block)
            return 'Dark Sky %s block not available' % self.block


# ============================================================================
#                         class DarkskyForecastAPI
# ============================================================================

class DarkskyForecastAPI(object):
    """Query the Darksky API and return the API response.

    DarkskyForecastAPI constructor parameters:

        darksky_config_dict: Dictionary containing the following keys:
            key:       Darksky secret key to be used
            latitude:  Latitude of the location concerned 
            longitude: Longitude of the location concerned 

    DarkskyForecastAPI methods:

        get_data. Submit a data request to the Darksky API and return the 
                  response.

        _build_optional: Build a string containing the optional parameters to 
                         submitted as part of the API request URL.
        
        _hit_api: Submit the API request and capture the response.

        obfuscated_key: Property to return an obfuscated secret key.
    """

    # base URL from which to construct an API call URL
    BASE_URL = 'https://api.darksky.net/forecast'
    # blocks we may want to exclude
    BLOCKS = ('currently', 'minutely', 'hourly', 'daily', 'alerts')

    def __init__(self, key, latitude, longitude):
        # initialise a DarkskyForecastAPI object

        # save the secret key to be used
        self.key = key
        # save lat and long
        self.latitude = latitude
        self.longitude = longitude

    def get_data(self, block='hourly', language='en', units='auto',
                 max_tries=3):
        """Make a data request via the API and return the response.

        Construct an API call URL, make the call and return the response.

        Parameters:
            block:    Darksky block to be used. None or list of strings, default is None.
            language:  The language to be used in any response text. Refer to
                       the optional parameter 'language' at 
                       https://darksky.net/dev/docs. String, default is 'en'.
            units:     The units to be used in the response. Refer to the 
                       optional parameter 'units' at https://darksky.net/dev/docs.
                       String, default is 'auto'.
            max_tries: The maximum number of attempts to be made to obtain a
                       response from the API. Number, default is 3.

        Returns:
            The Darksky API response in JSON format.
        """

        # start constructing the API call URL to be used
        url = '/'.join([self.BASE_URL,
                        self.key,
                        '%s,%s' % (self.latitude, self.longitude)])
        
        # now build the optional parameters string
        optional_string = self._build_optional(block=block,
                                               language=language,
                                               units=units)
        # if it has any content then add it to the URL
        if len(optional_string) > 0:
            url = '?'.join([url, optional_string])

        # if debug >=1 log the URL used but obfuscate the key
        if weewx.debug >= 1:
            _obfuscated_url = '/'.join([self.BASE_URL,
                                        self.obfuscated_key,
                                        '%s,%s' % (self.latitude, self.longitude)])
            _obfuscated_url = '?'.join([_obfuscated_url, optional_string])
            log.debug("Submitting API call using URL: %s" % (_obfuscated_url, ))
        # make the API call
        _response = self._hit_api(url, max_tries)
        # if we have a response we need to deserialise it
        json_response = json.loads(_response) if _response is not None else None
        # return the response
        return json_response

    def _build_optional(self, block='hourly', language='en', units='auto'):
        """Build the optional parameters string."""

        # initialise a list of non-None optional parameters and their values
        opt_params_list = []
        # exclude all but our block
        _blocks = [b for b in self.BLOCKS if b != block]
        opt_params_list.append('exclude=%s' % ','.join(_blocks))
        # language
        if language is not None:
            opt_params_list.append('lang=%s' % language)
        # units
        if units is not None:
            opt_params_list.append('units=%s' % units)
        # now if we have any parameters concatenate them separating each with 
        # an ampersand
        opt_params = "&".join(opt_params_list)
        # return the resulting string
        return opt_params

    @staticmethod
    def _hit_api(url, max_tries=3):
        """Make the API call and return the result."""

        # we will attempt the call max_tries times
        for count in range(max_tries):
            # attempt the call
            try:
                w = urllib.request.urlopen(url)
                # Get charset used so we can decode the stream correctly.
                # Unfortunately the way to get the charset depends on whether
                # we are running under python2 or python3. Assume python3 but be
                # prepared to catch the error if python2.
                try:
                    char_set = w.headers.get_content_charset()
                except AttributeError:
                    # must be python2
                    char_set = w.headers.getparam('charset')
                # now get the response decoding it appropriately
                response = w.read().decode(char_set)
                w.close()
                return response
            except (urllib.error.URLError, socket.timeout) as e:
                log.error("Failed to get API response on attempt %d" % (count+1, ))
                log.error("   **** %s" % e)
        else:
            log.error("Failed to get API response")
        return None

    @property
    def obfuscated_key(self):
        """Produce and obfuscated copy of the key."""

        # replace all characters in the key with an asterisk except for the 
        # last 4
        return '*'*(len(self.key) - 4) + self.key[-4:]


# ============================================================================
#                             class FileSource
# ============================================================================

class FileSource(ThreadedSource):
    """Thread to return a single line of text from a file.

    FileSource constructor parameters:

        control_queue:  A Queue object used by our parent to control (shutdown)
                        this thread.
        result_queue:   A Queue object used to pass forecast data to the
                        destination
        engine:         An instance of class weewx.weewx.Engine
        config_dict:    A WeeWX config dictionary.

    FileSource methods:

        run.               Control fetching the text and monitor the control
                           queue.
    """

    def __init__(self, control_queue, result_queue, engine, config_dict):

        # initialize my base class
        super(FileSource, self).__init__(control_queue, result_queue, engine, 
                                         config_dict)

        # set thread name
        self.setName('RtgdFileThread')

        # get the File config dict
        _rtgd_config_dict = config_dict.get("RealtimeGaugeData")
        file_config_dict = _rtgd_config_dict.get("File", dict())
        
        # interval between file reads
        self.interval = to_int(file_config_dict.get('interval', 1800))
        # get block file, check it refers to a file
        self.scroller_file = file_config_dict.get('file')
        if self.scroller_file is None or not os.path.isfile(self.scroller_file):
            log.debug("File block not specified or not a valid path/file")
            self.scroller_file = None

        # initialise the time of last file read
        self.last_read_ts = None
        
        # log what we will do
        if self.scroller_file is not None:
            log.info("RealTimeGaugeData scroller text will use text from file '%s'" % self.scroller_file)
    
    def get_response(self):
        """Get a single line of text from a file.

        Checks to see if it is time to read the file, if so the file is read 
        and the stripped raw text returned.

        Inputs:
            None.

        Returns:
            The first line of text from the file.
        """

        # get the current time
        now = time.time()
        if weewx.debug == 2:
            log.debug("Last File read at %s" % self.last_read_ts)
        if (self.last_read_ts is None) or ((now + 1 - self.interval) >= self.last_read_ts):
            # read the file, wrap in a try..except just in case
            _data = None
            try:
                if self.scroller_file is not None:
                    with open(self.scroller_file, 'r') as f:
                        _data = f.readline().strip()
                log.debug("File read")
            except Exception as e:
                # Some unknown exception occurred. Set _data to None,
                # log it and continue.
                _data = None
                log.info("Unexpected exception of type %s" % (type(e), ))
                weeutil.logger.log_traceback(log.info, 'rtgd: **** ')
                log.info("Unexpected exception of type %s" % (type(e), ))
                log.info("File read failed")
            # we got something so reset our last read timestamp
            if _data is not None:
                self.last_read_ts = now
            # and finally return the read data 
            return _data
        return None


# ============================================================================
#                             class TextSource
# ============================================================================

class TextSource(Source):
    """Class to return user specified text string."""

    def __init__(self, control_queue, result_queue, engine, config_dict):
        
        # Initialize my base class
        super(TextSource, self).__init__(control_queue, result_queue, engine, 
                                         config_dict)
        
        # since we are not running in a thread we only need keep track of our
        # config dict
        _rtgd_config_dict = config_dict.get("RealtimeGaugeData")
        self.text_config_dict = _rtgd_config_dict.get("Text", dict())

        # log what we will do
        log.info("RealTimeGaugeData scroller text will use a fixed string")

    def get_data(self):
        """Get scroller user specified scroller text string.

        If nothing is found then a zero length string is returned.
        """

        # get scroller text from weewx.conf [RealtimeGaugeData]
        _text = self.text_config_dict.get('text')
        return _text


# available scroller text block classes
SCROLLER_SOURCES = {'text': TextSource,
                    'file': FileSource,
                    'weatherunderground': WUSource,
                    'darksky': DarkskySource,
                    'zambretti': ZambrettiSource}

# available scroller text block classes
EXPORTERS = {'httppost': HttpPostExport,
             'rsync': RsyncExport}<|MERGE_RESOLUTION|>--- conflicted
+++ resolved
@@ -17,22 +17,14 @@
 You should have received a copy of the GNU General Public License along with
 this program.  If not, see https://www.gnu.org/licenses/.
 
-<<<<<<< HEAD
-Version: 0.5.0                                        Date: 7 February 2021
+Version: 0.5.0b1                                        Date: 8 September 2021
 
   Revision History
-    7 February 2021     v0.5.0
+    ?? ?????? 2021      v0.5.0
         - added ability to rsync gauge-data.txt to an rsync capable server,
           thanks to John Kline
         - fixed bug that caused rtgd to abort if the first loop packet did not
           contain inTemp
-=======
-Version: 0.5.0b1                                        Date: 8 September 2021
-
-  Revision History
-    ?? ?????? 2021      v0.5.0
-        - added ability to rsync gauge-data.txt to an rsync capable server,
-          thanks to John Kline
         - reworked buffering of loop data, now use dedicated scalar and vector
           buffer objects similar in operation to the WeeWX accumulators
         - implemented a field_map config item allowing certain JSON output field
@@ -41,7 +33,6 @@
           now populated from WeeWX field maxSolarRad
         - field lastRainTipISO is now populated
         - removed deprecated field Tbeaufort
->>>>>>> effd9621
     23 November 2019    v0.4.2
         - fix error in some expressions including > and < where operands could
           be None
@@ -576,19 +567,6 @@
       WeeWX supported stations. Current code assume that contact is there
       unless told otherwise.
     - consolidate wind lists into a single list.
-<<<<<<< HEAD
-    - add windTM to loop packet (a la appTemp in wd.py). windTM is
-      calculated as the greater of either (1) max windAv value for the day to
-      date (from stats db)or (2) calcFiveMinuteAverageWind which calculates
-      average wind speed over the 5 minutes preceding the latest loop packet.
-      Should calcFiveMinuteAverageWind produce a max average wind speed then
-      this may not be reflected in the stats database as the average wind max
-      recorded in stats db is based on archive records only. This is because
-      windAv is in an archive record but not in a loop packet. This can be
-      remedied by adding the calculated average to the loop packet. WeeWX
-      normal archive processing will then take care of updating stats db.
-=======
->>>>>>> effd9621
 
 Handy things/conditions noted from analysis of SteelSeries Weather Gauges:
     - wind direction is from 1 to 360, 0 is treated as calm ie no wind
@@ -634,11 +612,7 @@
 log = logging.getLogger(__name__)
 
 # version number of this script
-<<<<<<< HEAD
-RTGD_VERSION = '0.5.0'
-=======
-RTGD_VERSION = '0.5.0b1'
->>>>>>> effd9621
+RTGD_VERSION = '0.5.0b2'
 # version number (format) of the generated gauge-data.txt
 GAUGE_DATA_VERSION = '14'
 
@@ -646,12 +620,9 @@
 COMPASS_POINTS = ['N', 'NNE', 'NE', 'ENE', 'E', 'ESE', 'SE', 'SSE',
                   'S', 'SSW', 'SW', 'WSW', 'W', 'WNW', 'NW', 'NNW', 'N']
 
-<<<<<<< HEAD
-=======
 # default units to use
 DEFAULT_UNITS = weewx.units.MetricUnits
 
->>>>>>> effd9621
 # map WeeWX unit names to unit names supported by the SteelSeries Weather
 # Gauges
 UNITS_WIND = {'mile_per_hour':      'mph',
@@ -1166,7 +1137,7 @@
                     log.debug("queued year to date rain")
                 elif weewx.debug >= 3:
                     log.debug("queued year to date rain: %s" % _package['payload'])
-    
+
     def shutDown(self):
         """Shut down any threads.
 
@@ -1872,7 +1843,6 @@
             for key, value in package.items():
                 setattr(self, key, value)
 
-<<<<<<< HEAD
     def rsync_data(self, packetTime):
         # Don't upload if more than rsync_skip_if_older_than seconds behind.
         if self.rsync_skip_if_older_than != 0:
@@ -1978,8 +1948,6 @@
                                            timeout=self.timeout)
         return _response
 
-=======
->>>>>>> effd9621
     def write_data(self, data):
         """Write the gauge-data.txt file.
 
@@ -2151,405 +2119,8 @@
         data['rainunit'] = UNITS_RAIN[self.rain_group]
         # cloudbaseunit - cloud base units - m, ft
         data['cloudbaseunit'] = UNITS_CLOUD[self.alt_group]
-<<<<<<< HEAD
-        # temp - outside temperature
-        temp_vt = ValueTuple(packet_d['outTemp'],
-                             self.p_temp_type,
-                             self.p_temp_group)
-        temp = convert(temp_vt, self.temp_group).value
-        temp = temp if temp is not None else convert(ValueTuple(0.0, 'degree_C', 'group_temperature'),
-                                                     self.temp_group).value
-        data['temp'] = self.temp_format % temp
-        # tempTL - today's low temperature
-        temp_tl_vt = ValueTuple(self.day_stats['outTemp'].min,
-                                self.p_temp_type,
-                                self.p_temp_group)
-        temp_tl = convert(temp_tl_vt, self.temp_group).value
-        temp_tl_loop_vt = ValueTuple(self.buffer.tempL_loop[0],
-                                     self.p_temp_type,
-                                     self.p_temp_group)
-        temp_l_loop = convert(temp_tl_loop_vt, self.temp_group).value
-        temp_tl = weeutil.weeutil.min_with_none([temp_l_loop, temp_tl])
-        temp_tl = temp_tl if temp_tl is not None else temp
-        data['tempTL'] = self.temp_format % temp_tl
-        # tempTH - today's high temperature
-        temp_th_vt = ValueTuple(self.day_stats['outTemp'].max,
-                                self.p_temp_type,
-                                self.p_temp_group)
-        temp_th = convert(temp_th_vt, self.temp_group).value
-        temp_th_loop_vt = ValueTuple(self.buffer.tempH_loop[0],
-                                     self.p_temp_type,
-                                     self.p_temp_group)
-        temp_h_loop = convert(temp_th_loop_vt, self.temp_group).value
-        temp_th = weeutil.weeutil.max_with_none([temp_h_loop, temp_th])
-        temp_th = temp_th if temp_th is not None else temp
-        data['tempTH'] = self.temp_format % temp_th
-        # TtempTL - time of today's low temp (hh:mm)
-        if temp_l_loop is not None and temp_tl is not None and temp_l_loop >= temp_tl:
-            ttemp_tl = time.localtime(self.day_stats['outTemp'].mintime)
-        else:
-            ttemp_tl = time.localtime(self.buffer.tempL_loop[1])
-        # TODO. Remove following two lines
-        # ttemp_tl = time.localtime(self.day_stats['outTemp'].mintime) if temp_l_loop >= temp_tl else \
-        #    time.localtime(self.buffer.tempL_loop[1])
-        data['TtempTL'] = time.strftime(self.time_format, ttemp_tl)
-        # TtempTH - time of today's high temp (hh:mm)
-        if temp_h_loop is not None and temp_th is not None and temp_h_loop <= temp_th:
-            ttemp_th = time.localtime(self.day_stats['outTemp'].maxtime)
-        else:
-            ttemp_th = time.localtime(self.buffer.tempH_loop[1])
-        # TODO. Remove following two lines
-        # ttemp_th = time.localtime(self.day_stats['outTemp'].maxtime) if temp_h_loop <= temp_th else \
-        #     time.localtime(self.buffer.tempH_loop[1])
-        data['TtempTH'] = time.strftime(self.time_format, ttemp_th)
-        # temptrend - temperature trend value
-        _temp_trend_val = calc_trend('outTemp', temp_vt, self.temp_group,
-                                     self.db_manager, ts - 3600, 300)
-        temp_trend = _temp_trend_val if _temp_trend_val is not None else 0.0
-        data['temptrend'] = self.temp_format % temp_trend
-        # intemp - inside temperature
-        intemp_vt = ValueTuple(packet_d['inTemp'],
-                               self.p_temp_type,
-                               self.p_temp_group)
-        intemp = convert(intemp_vt, self.temp_group).value
-        intemp = intemp if intemp is not None else 0.0
-        data['intemp'] = self.temp_format % intemp
-        # intempTL - today's low inside temperature
-        intemp_tl_vt = ValueTuple(self.day_stats['inTemp'].min,
-                                  self.p_temp_type,
-                                  self.p_temp_group)
-        intemp_tl = convert(intemp_tl_vt, self.temp_group).value
-        intemp_tl_loop_vt = ValueTuple(self.buffer.intempL_loop[0],
-                                       self.p_temp_type,
-                                       self.p_temp_group)
-        intemp_l_loop = convert(intemp_tl_loop_vt, self.temp_group).value
-        intemp_tl = weeutil.weeutil.min_with_none([intemp_l_loop, intemp_tl])
-        intemp_tl = intemp_tl if intemp_tl is not None else intemp
-        data['intempTL'] = self.temp_format % intemp_tl
-        # intempTH - today's high inside temperature
-        intemp_th_vt = ValueTuple(self.day_stats['inTemp'].max,
-                                  self.p_temp_type,
-                                  self.p_temp_group)
-        intemp_th = convert(intemp_th_vt, self.temp_group).value
-        intemp_th_loop_vt = ValueTuple(self.buffer.intempH_loop[0],
-                                       self.p_temp_type,
-                                       self.p_temp_group)
-        intemp_h_loop = convert(intemp_th_loop_vt, self.temp_group).value
-        intemp_th = weeutil.weeutil.max_with_none([intemp_h_loop, intemp_th])
-        intemp_th = intemp_th if intemp_th is not None else intemp
-        data['intempTH'] = self.temp_format % intemp_th
-        # TintempTL - time of today's low inside temp (hh:mm)
-        if intemp_l_loop is not None and intemp_tl is not None and intemp_l_loop >= intemp_tl:
-            tintemp_tl = time.localtime(self.day_stats['inTemp'].mintime)
-        else:
-            tintemp_tl = time.localtime(self.buffer.intempL_loop[1])
-        data['TintempTL'] = time.strftime(self.time_format, tintemp_tl)
-        # TintempTH - time of today's high inside temp (hh:mm)
-        if intemp_h_loop is not None and intemp_th is not None and intemp_h_loop <= intemp_th:
-            tintemp_th = time.localtime(self.day_stats['inTemp'].maxtime)
-        else:
-            tintemp_th = time.localtime(self.buffer.intempH_loop[1])
-        data['TintempTH'] = time.strftime(self.time_format, tintemp_th)
-        # hum - relative humidity
-        hum = packet_d['outHumidity'] if packet_d['outHumidity'] is not None else 0.0
-        data['hum'] = self.hum_format % hum
-        # humTL - today's low relative humidity
-        hum_tl = weeutil.weeutil.min_with_none([self.buffer.humL_loop[0],
-                                               self.day_stats['outHumidity'].min])
-        hum_tl = hum_tl if hum_tl is not None else hum
-        data['humTL'] = self.hum_format % hum_tl
-        # humTH - today's high relative humidity
-        hum_th = weeutil.weeutil.max_with_none([self.buffer.humH_loop[0], self.day_stats['outHumidity'].max, 0.0])
-        hum_th = hum_th if hum_th is not None else hum
-        data['humTH'] = self.hum_format % hum_th
-        # ThumTL - time of today's low relative humidity (hh:mm)
-        if self.buffer.humL_loop[0] is not None and hum_tl is not None and self.buffer.humL_loop[0] >= hum_tl:
-            thum_tl = time.localtime(self.day_stats['outHumidity'].mintime)
-        else:
-            thum_tl = time.localtime(self.buffer.humL_loop[1])
-        # TODO. Remove following two lines
-        # thum_tl = time.localtime(self.day_stats['outHumidity'].mintime) if self.buffer.humL_loop[0] >= hum_tl else \
-        #    time.localtime(self.buffer.humL_loop[1])
-        data['ThumTL'] = time.strftime(self.time_format, thum_tl)
-        # ThumTH - time of today's high relative humidity (hh:mm)
-        if self.buffer.humH_loop[0] is not None and hum_th is not None and self.buffer.humH_loop[0] <= hum_th:
-            thum_th = time.localtime(self.day_stats['outHumidity'].maxtime)
-        else:
-            thum_th = time.localtime(self.buffer.humH_loop[1])
-        # TODO. Remove following two lines
-        # thum_th = time.localtime(self.day_stats['outHumidity'].maxtime) if self.buffer.humH_loop[0] <= hum_th else \
-        #    time.localtime(self.buffer.humH_loop[1])
-        data['ThumTH'] = time.strftime(self.time_format, thum_th)
-        # inhum - inside humidity
-        if 'inHumidity' not in packet_d:
-            data['inhum'] = self.hum_format % 0.0
-        else:
-            inhum = packet_d['inHumidity'] if packet_d['inHumidity'] is not None else 0.0
-            data['inhum'] = self.hum_format % inhum
-        # dew - dew point
-        dew_vt = ValueTuple(packet_d['dewpoint'],
-                            self.p_temp_type,
-                            self.p_temp_group)
-        dew = convert(dew_vt, self.temp_group).value
-        dew = dew if dew is not None else convert(ValueTuple(0.0, 'degree_C', 'group_temperature'),
-                                                  self.temp_group).value
-        data['dew'] = self.temp_format % dew
-        # dewpointTL - today's low dew point
-        dewpoint_tl_vt = ValueTuple(self.day_stats['dewpoint'].min,
-                                    self.p_temp_type,
-                                    self.p_temp_group)
-        dewpoint_tl = convert(dewpoint_tl_vt, self.temp_group).value
-        dewpoint_tl_loop_vt = ValueTuple(self.buffer.dewpointL_loop[0],
-                                         self.p_temp_type,
-                                         self.p_temp_group)
-        dewpoint_l_loop = convert(dewpoint_tl_loop_vt, self.temp_group).value
-        dewpoint_tl = weeutil.weeutil.min_with_none([dewpoint_l_loop, dewpoint_tl])
-        dewpoint_tl = dewpoint_tl if dewpoint_tl is not None else dew
-        data['dewpointTL'] = self.temp_format % dewpoint_tl
-        # dewpointTH - today's high dew point
-        dewpoint_th_vt = ValueTuple(self.day_stats['dewpoint'].max,
-                                    self.p_temp_type,
-                                    self.p_temp_group)
-        dewpoint_th = convert(dewpoint_th_vt, self.temp_group).value
-        dewpoint_th_loop_vt = ValueTuple(self.buffer.dewpointH_loop[0],
-                                         self.p_temp_type,
-                                         self.p_temp_group)
-        dewpoint_h_loop = convert(dewpoint_th_loop_vt, self.temp_group).value
-        dewpoint_th = weeutil.weeutil.max_with_none([dewpoint_h_loop, dewpoint_th])
-        dewpoint_th = dewpoint_th if dewpoint_th is not None else dew
-        data['dewpointTH'] = self.temp_format % dewpoint_th
-        # TdewpointTL - time of today's low dew point (hh:mm)
-        if dewpoint_l_loop is not None and dewpoint_tl is not None and dewpoint_l_loop >= dewpoint_tl:
-            tdewpoint_tl = time.localtime(self.day_stats['dewpoint'].mintime)
-        else:
-            tdewpoint_tl = time.localtime(self.buffer.dewpointL_loop[1])
-        # TODO. Remove following two lines
-        # tdewpoint_tl = time.localtime(self.day_stats['dewpoint'].mintime) if dewpoint_l_loop >= dewpoint_tl else \
-        #     time.localtime(self.buffer.dewpointL_loop[1])
-        data['TdewpointTL'] = time.strftime(self.time_format, tdewpoint_tl)
-        # TdewpointTH - time of today's high dew point (hh:mm)
-        if dewpoint_h_loop is not None and  dewpoint_th is not None and dewpoint_h_loop <= dewpoint_th:
-            tdewpoint_th = time.localtime(self.day_stats['dewpoint'].maxtime)
-        else:
-            tdewpoint_th = time.localtime(self.buffer.dewpointH_loop[1])
-        # TODO. Remove following two lines
-        # tdewpoint_th = time.localtime(self.day_stats['dewpoint'].maxtime) if dewpoint_h_loop <= dewpoint_th else \
-        #     time.localtime(self.buffer.dewpointH_loop[1])
-        data['TdewpointTH'] = time.strftime(self.time_format, tdewpoint_th)
-        # wchill - wind chill
-        wchill_vt = ValueTuple(packet_d['windchill'],
-                               self.p_temp_type,
-                               self.p_temp_group)
-        wchill = convert(wchill_vt, self.temp_group).value
-        wchill = wchill if wchill is not None else convert(ValueTuple(0.0, 'degree_C', 'group_temperature'),
-                                                           self.temp_group).value
-        data['wchill'] = self.temp_format % wchill
-        # wchillTL - today's low wind chill
-        wchill_tl_vt = ValueTuple(self.day_stats['windchill'].min,
-                                  self.p_temp_type,
-                                  self.p_temp_group)
-        wchill_tl = convert(wchill_tl_vt, self.temp_group).value
-        wchill_tl_loop_vt = ValueTuple(self.buffer.wchillL_loop[0],
-                                       self.p_temp_type,
-                                       self.p_temp_group)
-        wchill_l_loop = convert(wchill_tl_loop_vt, self.temp_group).value
-        wchill_tl = weeutil.weeutil.min_with_none([wchill_l_loop, wchill_tl])
-        wchill_tl = wchill_tl if wchill_tl is not None else wchill
-        data['wchillTL'] = self.temp_format % wchill_tl
-        # TwchillTL - time of today's low wind chill (hh:mm)
-        if wchill_l_loop is not None and wchill_tl is not None and wchill_l_loop >= wchill_tl:
-            twchill_tl = time.localtime(self.day_stats['windchill'].mintime)
-        else:
-            twchill_tl = time.localtime(self.buffer.wchillL_loop[1])
-        # TODO. Remove following two lines
-        # twchill_tl = time.localtime(self.day_stats['windchill'].mintime) if wchill_l_loop >= wchill_tl else \
-        #     time.localtime(self.buffer.wchillL_loop[1])
-        data['TwchillTL'] = time.strftime(self.time_format, twchill_tl)
-        # heatindex - heat index
-        heatindex_vt = ValueTuple(packet_d['heatindex'],
-                                  self.p_temp_type,
-                                  self.p_temp_group)
-        heatindex = convert(heatindex_vt, self.temp_group).value
-        heatindex = heatindex if heatindex is not None else convert(ValueTuple(0.0, 'degree_C', 'group_temperature'),
-                                                                    self.temp_group).value
-        data['heatindex'] = self.temp_format % heatindex
-        # heatindexTH - today's high heat index
-        heatindex_th_vt = ValueTuple(self.day_stats['heatindex'].max,
-                                     self.p_temp_type,
-                                     self.p_temp_group)
-        heatindex_th = convert(heatindex_th_vt, self.temp_group).value
-        heatindex_th_loop_vt = ValueTuple(self.buffer.heatindexH_loop[0],
-                                          self.p_temp_type,
-                                          self.p_temp_group)
-        heatindex_h_loop = convert(heatindex_th_loop_vt, self.temp_group).value
-        heatindex_th = weeutil.weeutil.max_with_none([heatindex_h_loop, heatindex_th])
-        heatindex_th = heatindex_th if heatindex_th is not None else heatindex
-        data['heatindexTH'] = self.temp_format % heatindex_th
-        # TheatindexTH - time of today's high heat index (hh:mm)
-        if heatindex_h_loop is not None and heatindex_th is not None and heatindex_h_loop >= heatindex_th:
-            theatindex_th = time.localtime(self.day_stats['heatindex'].maxtime)
-        else:
-            theatindex_th = time.localtime(self.buffer.heatindexH_loop[1])
-        # TODO. Remove following two lines
-        # theatindex_th = time.localtime(self.day_stats['heatindex'].maxtime) if heatindex_h_loop >= heatindex_th else \
-        #     time.localtime(self.buffer.heatindexH_loop[1])
-        data['TheatindexTH'] = time.strftime(self.time_format, theatindex_th)
-        # apptemp - apparent temperature
-        if 'appTemp' in packet_d:
-            # appTemp has been calculated for us so use it
-            apptemp_vt = ValueTuple(packet_d['appTemp'],
-                                    self.p_temp_type,
-                                    self.p_temp_group)
-        else:
-            # apptemp not available so calculate it
-            # first get the arguments for the calculation
-            temp_c = convert(temp_vt, 'degree_C').value
-            windspeed_vt = ValueTuple(packet_d['windSpeed'],
-                                      self.p_wind_type,
-                                      self.p_wind_group)
-            windspeed_ms = convert(windspeed_vt, 'meter_per_second').value
-            # now calculate it
-            apptemp_c = weewx.wxformulas.apptempC(temp_c,
-                                                  packet_d['outHumidity'],
-                                                  windspeed_ms)
-            apptemp_vt = ValueTuple(apptemp_c, 'degree_C', 'group_temperature')
-        apptemp = convert(apptemp_vt, self.temp_group).value
-        apptemp = apptemp if apptemp is not None else convert(ValueTuple(0.0, 'degree_C', 'group_temperature'),
-                                                              self.temp_group).value
-        data['apptemp'] = self.temp_format % apptemp
-        # apptempTL - today's low apparent temperature
-        # apptempTH - today's high apparent temperature
-        # TapptempTL - time of today's low apparent temperature (hh:mm)
-        # TapptempTH - time of today's high apparent temperature (hh:mm)
-        if 'appTemp' in self.apptemp_day_stats:
-            # we have day stats for appTemp
-            apptemp_tl_vt = ValueTuple(self.apptemp_day_stats['appTemp'].min,
-                                       self.p_temp_type,
-                                       self.p_temp_group)
-            apptemp_tl = convert(apptemp_tl_vt, self.temp_group).value
-            apptemp_tl_loop_vt = ValueTuple(self.buffer.apptempL_loop[0],
-                                            self.p_temp_type,
-                                            self.p_temp_group)
-            apptemp_l_loop = convert(apptemp_tl_loop_vt, self.temp_group).value
-            apptemp_tl = weeutil.weeutil.min_with_none([apptemp_l_loop, apptemp_tl])
-            apptemp_th_vt = ValueTuple(self.apptemp_day_stats['appTemp'].max,
-                                       self.p_temp_type,
-                                       self.p_temp_group)
-            apptemp_th = convert(apptemp_th_vt, self.temp_group).value
-            apptemp_th_loop_vt = ValueTuple(self.buffer.apptempH_loop[0],
-                                            self.p_temp_type,
-                                            self.p_temp_group)
-            apptemp_h_loop = convert(apptemp_th_loop_vt, self.temp_group).value
-            apptemp_th = weeutil.weeutil.max_with_none([apptemp_h_loop, apptemp_th])
-            if apptemp_l_loop is not None and apptemp_tl is not None and apptemp_l_loop >= apptemp_tl:
-                tapptemp_tl = time.localtime(self.apptemp_day_stats['appTemp'].mintime)
-            else:
-                tapptemp_tl = time.localtime(self.buffer.apptempL_loop[1])
-            # TODO. Remove following three lines
-            # tapptemp_tl = time.localtime(self.apptemp_day_stats['appTemp'].mintime) if \
-            #    apptemp_l_loop >= apptemp_tl else \
-            #     time.localtime(self.buffer.apptempL_loop[1])
-            if apptemp_h_loop is not None and apptemp_th is not None and apptemp_h_loop <= apptemp_th:
-                tapptemp_th = time.localtime(self.apptemp_day_stats['appTemp'].maxtime)
-            else:
-                tapptemp_th = time.localtime(self.buffer.apptempH_loop[1])
-            # TODO. Remove following three lines
-            # tapptemp_th = time.localtime(self.apptemp_day_stats['appTemp'].maxtime) if \
-            #     apptemp_h_loop <= apptemp_th else \
-            #     time.localtime(self.buffer.apptempH_loop[1])
-        else:
-            # There are no appTemp day stats. Normally we would return None but
-            # the SteelSeries Gauges do not like None/null. Return the current
-            # appTemp value so as to not upset the gauge auto scaling. The day
-            # apptemp range wedge will not show, and the mouse-over low/highs
-            # will be wrong but it is the best we can do.
-            apptemp_tl = apptemp
-            apptemp_th = apptemp
-            tapptemp_tl = datetime.date.today().timetuple()
-            tapptemp_th = datetime.date.today().timetuple()
-        apptemp_tl = apptemp_tl if apptemp_tl is not None else \
-            convert(ValueTuple(0.0, 'degree_C', 'group_temperature'), self.temp_group).value
-        data['apptempTL'] = self.temp_format % apptemp_tl
-        apptemp_th = apptemp_th if apptemp_th is not None else \
-            convert(ValueTuple(0.0, 'degree_C', 'group_temperature'), self.temp_group).value
-        data['apptempTH'] = self.temp_format % apptemp_th
-        data['TapptempTL'] = time.strftime(self.time_format, tapptemp_tl)
-        data['TapptempTH'] = time.strftime(self.time_format, tapptemp_th)
-        # humidex - humidex
-        if 'humidex' in packet_d:
-            # humidex is in the packet so use it
-            humidex_vt = ValueTuple(packet_d['humidex'],
-                                    self.p_temp_type,
-                                    self.p_temp_group)
-            humidex = convert(humidex_vt, self.temp_group).value
-        else:   # No humidex in our loop packet so all we can do is calculate it.
-            # humidex is not in the packet so calculate it
-            temp_c = convert(temp_vt, 'degree_C').value
-            humidex_c = weewx.wxformulas.humidexC(temp_c,
-                                                  packet_d['outHumidity'])
-            humidex_vt = ValueTuple(humidex_c, 'degree_C', 'group_temperature')
-            humidex = convert(humidex_vt, self.temp_group).value
-        humidex = humidex if humidex is not None else \
-            convert(ValueTuple(0.0, 'degree_C', 'group_temperature'), self.temp_group).value
-        data['humidex'] = self.temp_format % humidex
-        # press - barometer
-        press_vt = ValueTuple(packet_d['barometer'],
-                              self.p_baro_type,
-                              self.p_baro_group)
-        press = convert(press_vt, self.pres_group).value
-        press = press if press is not None else 0.0
-        data['press'] = self.pres_format % press
-        # pressTL - today's low barometer
-        # pressTH - today's high barometer
-        # TpressTL - time of today's low barometer (hh:mm)
-        # TpressTH - time of today's high barometer (hh:mm)
-        if 'barometer' in self.day_stats:
-            press_tl_vt = ValueTuple(self.day_stats['barometer'].min,
-                                     self.p_baro_type,
-                                     self.p_baro_group)
-            press_tl = convert(press_tl_vt, self.pres_group).value
-            press_l_loop_vt = ValueTuple(self.buffer.pressL_loop[0],
-                                         self.p_baro_type,
-                                         self.p_baro_group)
-            press_l_loop = convert(press_l_loop_vt, self.pres_group).value
-            press_tl = weeutil.weeutil.min_with_none([press_l_loop, press_tl])
-            press_tl = press_tl if press_tl is not None else press
-            data['pressTL'] = self.pres_format % press_tl
-            press_th_vt = ValueTuple(self.day_stats['barometer'].max,
-                                     self.p_baro_type,
-                                     self.p_baro_group)
-            press_th = convert(press_th_vt, self.pres_group).value
-            press_h_loop_vt = ValueTuple(self.buffer.pressH_loop[0],
-                                         self.p_baro_type,
-                                         self.p_baro_group)
-            press_h_loop = convert(press_h_loop_vt, self.pres_group).value
-            press_th = weeutil.weeutil.max_with_none([press_h_loop, press_th, 0.0])
-            data['pressTH'] = self.pres_format % press_th
-            if press_l_loop is not None and press_tl is not None and press_l_loop >= press_tl:
-                tpress_tl = time.localtime(self.day_stats['barometer'].mintime)
-            else:
-                tpress_tl = time.localtime(self.buffer.pressL_loop[1])
-            # TODO. Remove following two lines
-            # tpress_tl = time.localtime(self.day_stats['barometer'].mintime) if press_l_loop >= press_tl else \
-            #     time.localtime(self.buffer.pressL_loop[1])
-            data['TpressTL'] = time.strftime(self.time_format, tpress_tl)
-            if press_h_loop is not None and press_th is not None and press_h_loop <= press_th:
-                tpress_th = time.localtime(self.day_stats['barometer'].maxtime)
-            else:
-                tpress_th = time.localtime(self.buffer.pressH_loop[1])
-            # TODO. Remove following two lines
-            # tpress_th = time.localtime(self.day_stats['barometer'].maxtime) if press_h_loop <= press_th else \
-            #     time.localtime(self.buffer.pressH_loop[1])
-            data['TpressTH'] = time.strftime(self.time_format, tpress_th)
-        else:
-            data['pressTL'] = self.pres_format % 0.0
-            data['pressTH'] = self.pres_format % 0.0
-            data['TpressTL'] = None
-            data['TpressTH'] = None
-=======
 
         # TODO. pressL and pressH need to be refactored to use a field map
->>>>>>> effd9621
         # pressL - all time low barometer
         if self.min_barometer is not None:
             press_l_vt = ValueTuple(self.min_barometer,
@@ -2632,21 +2203,8 @@
         data['bearing'] = self.dir_format % bearing
 
         # avgbearing - 10-minute average wind bearing (degrees)
-<<<<<<< HEAD
-        avg_bearing = self.windDirAvg if self.windDirAvg is not None else self.last_average_dir
-        self.last_average_dir = avg_bearing
-        data['avgbearing'] = self.dir_format % avg_bearing
-        # bearingTM - The wind bearing at the time of today's high gust
-        # As our self.day_stats is really a WeeWX accumulator filled with the
-        # relevant days stats we need to use .max_dir rather than .gustdir
-        # to get the gust direction for the day.
-        bearing_tm = self.day_stats['wind'].max_dir if self.day_stats['wind'].max_dir is not None else 0
-        bearing_tm = self.buffer.wgustM_loop[1] if wgust_tm == wgust_m_loop else bearing_tm
-        data['bearingTM'] = self.dir_format % bearing_tm
-=======
         data['avgbearing'] = self.dir_format % avg_bearing_10 if avg_bearing_10 is not None else self.dir_format % 0.0
 
->>>>>>> effd9621
         # BearingRangeFrom10 - The 'lowest' bearing in the last 10 minutes
         # BearingRangeTo10 - The 'highest' bearing in the last 10 minutes
         # (or as configured using AvgBearingMinutes in cumulus.ini), rounded
@@ -2998,15 +2556,9 @@
     def history_vec_dir(self):
         """The history vector average direction.
 
-<<<<<<< HEAD
-        Almost operates as a mini WeeWX accumulator but wind data is stored in
-        lists to allow samples to be added at one end and old samples dropped
-        at the other end.
-=======
         The period over which the average is calculated is the the history
         retention period (nominally 10 minutes).
         """
->>>>>>> effd9621
 
         result = None
         if self.use_history and len(self.history) > 0:
@@ -3429,19 +2981,9 @@
             return None
         else:
             then_vt = weewx.units.as_value_tuple(then_record, obs_type)
-<<<<<<< HEAD
-            now = convert(now_vt, group).value
-            then = convert(then_vt, group).value
-            # we know now is not None but what of then?
-            if then is not None:
-                return now - then
-            else:
-                return None
-=======
             now = convert(now_vt, target_units).value
             then = convert(then_vt, target_units).value
             return now - then
->>>>>>> effd9621
 
 
 def calc_windrose(now, db_manager, period, points):
