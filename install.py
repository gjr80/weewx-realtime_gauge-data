--- conflicted
+++ resolved
@@ -10,21 +10,13 @@
 
                      Installer for Realtime gauge-data
 
-<<<<<<< HEAD
-Version: 0.5.0                                        Date: 7 February 2021
+Version: 0.5.0b1                                        Date: ?? January 2020
 
 Revision History
 
-    7 February 2021     v0.5.0
+    ?? ????? 2021       v0.5.0
+        - fix incorrect date format
         - changed WeeWX required version to 4.0.0
-=======
-Version: 0.5.0a1                                        Date: ?? January 2020
-
-Revision History
-
-    13 January 2020     v0.5.0
-        - fix incorrect date format
->>>>>>> effd9621
     23 November 2019    v0.4.2
         - bumped version only
     20 November 2019    v0.4.1
